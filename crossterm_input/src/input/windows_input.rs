--- conflicted
+++ resolved
@@ -110,11 +110,7 @@
         delimiter: u8,
         stdout: &Option<&Arc<TerminalOutput>>,
         ) -> AsyncReader {
-<<<<<<< HEAD
-            let (tx, rx) = mpsc::channel();
-=======
         let (tx, rx) = mpsc::channel();
->>>>>>> d3c2fc50
 
             // let is_raw_screen = match stdout {
             //     Some(output) => output.is_in_raw_mode,
