//! This is a UNIX specific implementation for input related action.

use std::sync::mpsc::Receiver;
use std::{char, sync::mpsc};

use crate::utils::Result;
use crate::{csi, write_cout};

use super::{
<<<<<<< HEAD
    ::{InputEvent, InternalEvent, KeyEvent, sys::unix::internal_event_receiver},
    super Input,
=======
    super::{sys::unix::internal_event_receiver, InputEvent, InternalEvent, KeyEvent},
    Input,
>>>>>>> 4dd9eaba
};

pub(crate) struct UnixInput;

impl UnixInput {
    pub fn new() -> UnixInput {
        UnixInput {}
    }
}

impl Input for UnixInput {
    fn read_char(&self) -> Result<char> {
        let mut reader = self.read_sync();
        loop {
            if let Some(InputEvent::Keyboard(KeyEvent::Char(ch))) = reader.next() {
                return Ok(ch);
            }
        }
    }

    fn read_async(&self) -> AsyncReader {
        AsyncReader::new(None)
    }

    fn read_until_async(&self, delimiter: u8) -> AsyncReader {
        let sentinel = match delimiter {
            b'\n' | b'\r' => Some(KeyEvent::Enter),
            b'\x1B' => Some(KeyEvent::Esc),
            c if c.is_ascii() => Some(KeyEvent::Char(c as char)),
            _ => None,
        }
        .map(InputEvent::Keyboard);

        AsyncReader::new(sentinel)
    }

    fn read_sync(&self) -> SyncReader {
        SyncReader::new()
    }

    fn enable_mouse_mode(&self) -> Result<()> {
        write_cout!(&format!(
            "{}h{}h{}h{}h",
            csi!("?1000"),
            csi!("?1002"),
            csi!("?1015"),
            csi!("?1006")
        ))?;
        Ok(())
    }

    fn disable_mouse_mode(&self) -> Result<()> {
        write_cout!(&format!(
            "{}l{}l{}l{}l",
            csi!("?1006"),
            csi!("?1015"),
            csi!("?1002"),
            csi!("?1000")
        ))?;
        Ok(())
    }
}

/// An asynchronous input reader (not blocking).
///
/// `AsyncReader` implements the [`Iterator`](https://doc.rust-lang.org/std/iter/index.html#iterator)
/// trait. Documentation says:
///
/// > An iterator has a method, `next`, which when called, returns an `Option<Item>`. `next` will return
/// > `Some(Item)` as long as there are elements, and once they've all been exhausted, will return `None`
/// > to indicate that iteration is finished. Individual iterators may choose to resume iteration, and
/// > so calling `next` again may or may not eventually start returning `Some(Item)` again at some point.
///
/// `AsyncReader` is an individual iterator and it doesn't use `None` to indicate that the iteration is
/// finished. You can expect additional `Some(InputEvent)` after calling `next` even if you have already
/// received `None`.
///
/// # Notes
///
/// * It requires enabled raw mode (see the
///   [`crossterm_screen`](https://docs.rs/crossterm_screen/) crate documentation to learn more).
/// * A thread is spawned/reused to read the input.
/// * The reading thread is cleaned up when you drop the `AsyncReader`.
/// * See the [`SyncReader`](struct.SyncReader.html) if you want a blocking,
///   or a less resource hungry reader.
///
/// # Examples
///
/// ```no_run
/// use std::{thread, time::Duration};
///
/// use crossterm::{input, InputEvent, KeyEvent, RawScreen};
///
/// fn main() {
///     println!("Press 'ESC' to quit.");
///
///     // Enable raw mode and keep the `_raw` around otherwise the raw mode will be disabled
///     let _raw = RawScreen::into_raw_mode();
///
///     // Create an input from our screen
///     let input = input();
///
///     // Create an async reader
///     let mut reader = input.read_async();
///
///     loop {
///         if let Some(event) = reader.next() { // Not a blocking call
///             match event {
///                 InputEvent::Keyboard(KeyEvent::Esc) => {
///                     println!("Program closing ...");
///                     break;
///                  }
///                  InputEvent::Mouse(event) => { /* Mouse event */ }
///                  _ => { /* Other events */ }
///             }
///         }
///         thread::sleep(Duration::from_millis(50));
///     }
/// } // `reader` dropped <- thread cleaned up, `_raw` dropped <- raw mode disabled
/// ```
pub struct AsyncReader {
    rx: Option<Receiver<InternalEvent>>,
    stop_event: Option<InputEvent>,
}

impl AsyncReader {
    /// Creates a new `AsyncReader`.
    ///
    /// # Arguments
    ///
    /// * `stop_event` - if set, no more events will be produced if this exact event is reached.
    ///
    /// # Notes
    ///
    /// * A thread is spawned/reused to read the input.
    /// * The reading thread is cleaned up when you drop the `AsyncReader`.
    fn new(stop_event: Option<InputEvent>) -> AsyncReader {
        // TODO 1.0: Following expect is here to keep the API compatible (no Result)
        AsyncReader {
            rx: Some(internal_event_receiver().expect("Unable to get event receiver")),
            stop_event,
        }
    }

    // TODO If we we keep the Drop semantics, do we really need this in the public API? It's useless as
    //      there's no `start`, etc.
    /// Stops the input reader.
    ///
    /// # Notes
    ///
    /// * You don't need to call this method, because it will be automatically called when the
    ///   `AsyncReader` is dropped.
    pub fn stop(&mut self) {
        self.rx = None;
    }
}

impl Iterator for AsyncReader {
    type Item = InputEvent;

    /// Tries to read the next input event (not blocking).
    ///
    /// `None` doesn't mean that the iteration is finished. See the
    /// [`AsyncReader`](struct.AsyncReader.html) documentation for more information.
    fn next(&mut self) -> Option<Self::Item> {
        // TODO 1.0: This whole `InternalEvent` -> `InputEvent` mapping should be shared
        //           between UNIX & Windows implementations

        let ref mut rx = match self.rx.as_ref() {
            Some(rx) => rx,
            None => return None,
        };

        match rx.try_recv() {
            Ok(internal_event) => {
                let input_event = internal_event.into();

                if self.stop_event.is_some() && input_event == self.stop_event {
                    // Drop the receiver, stop event received
                    self.rx = None;
                }

                input_event
            }
            Err(mpsc::TryRecvError::Empty) => None,
            Err(mpsc::TryRecvError::Disconnected) => {
                // Sender dropped, drop the receiver
                self.rx = None;
                None
            }
        }
    }
}

/// A synchronous input reader (blocking).
///
/// `SyncReader` implements the [`Iterator`](https://doc.rust-lang.org/std/iter/index.html#iterator)
/// trait. Documentation says:
///
/// > An iterator has a method, `next`, which when called, returns an `Option<Item>`. `next` will return
/// > `Some(Item)` as long as there are elements, and once they've all been exhausted, will return `None`
/// > to indicate that iteration is finished. Individual iterators may choose to resume iteration, and
/// > so calling `next` again may or may not eventually start returning `Some(Item)` again at some point.
///
/// `SyncReader` is an individual iterator and it doesn't use `None` to indicate that the iteration is
/// finished. You can expect additional `Some(InputEvent)` after calling `next` even if you have already
/// received `None`. Unfortunately, `None` means that an error occurred, but you're free to call `next`
/// again. This behavior will be changed in the future to avoid errors consumption.  
///
/// # Notes
///
/// * It requires enabled raw mode (see the
///   [`crossterm_screen`](https://docs.rs/crossterm_screen/) crate documentation to learn more).
/// * See the [`AsyncReader`](struct.AsyncReader.html) if you want a non blocking reader.
///
/// # Examples
///
/// ```no_run
/// use std::{thread, time::Duration};
///
/// use crossterm::{input, InputEvent, KeyEvent, RawScreen};
///
/// fn main() {
///     println!("Press 'ESC' to quit.");
///
///     // Enable raw mode and keep the `_raw` around otherwise the raw mode will be disabled
///     let _raw = RawScreen::into_raw_mode();
///
///     // Create an input from our screen
///     let input = input();
///
///     // Create a sync reader
///     let mut reader = input.read_sync();
///
///     loop {
///         if let Some(event) = reader.next() { // Blocking call
///             match event {
///                 InputEvent::Keyboard(KeyEvent::Esc) => {
///                     println!("Program closing ...");
///                     break;
///                  }
///                  InputEvent::Mouse(event) => { /* Mouse event */ }
///                  _ => { /* Other events */ }
///             }
///         }
///         thread::sleep(Duration::from_millis(50));
///     }
/// } // `_raw` dropped <- raw mode disabled
/// ```
pub struct SyncReader {
    rx: Option<Receiver<InternalEvent>>,
}

impl SyncReader {
    fn new() -> SyncReader {
        // TODO 1.0: Following expect is here to keep the API compatible (no Result)
        SyncReader {
            rx: Some(internal_event_receiver().expect("Unable to get event receiver")),
        }
    }
}

impl Iterator for SyncReader {
    type Item = InputEvent;

    /// Tries to read the next input event (blocking).
    ///
    /// `None` doesn't mean that the iteration is finished. See the
    /// [`SyncReader`](struct.SyncReader.html) documentation for more information.
    fn next(&mut self) -> Option<Self::Item> {
        // TODO 1.0: This whole `InternalEvent` -> `InputEvent` mapping should be shared
        //           between UNIX & Windows implementations

        let ref mut rx = match self.rx.as_ref() {
            Some(rx) => rx,
            None => return None,
        };

        match rx.recv() {
            Ok(internal_event) => internal_event.into(),
            Err(mpsc::RecvError) => {
                // Sender is dropped, drop the receiver
                self.rx = None;
                None
            }
        }
    }
}<|MERGE_RESOLUTION|>--- conflicted
+++ resolved
@@ -7,13 +7,8 @@
 use crate::{csi, write_cout};
 
 use super::{
-<<<<<<< HEAD
-    ::{InputEvent, InternalEvent, KeyEvent, sys::unix::internal_event_receiver},
-    super Input,
-=======
     super::{sys::unix::internal_event_receiver, InputEvent, InternalEvent, KeyEvent},
     Input,
->>>>>>> 4dd9eaba
 };
 
 pub(crate) struct UnixInput;
