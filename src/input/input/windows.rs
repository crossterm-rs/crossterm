//! This is a WINDOWS specific implementation for input related action.

use std::{
    char, io,
    sync::{
        atomic::{AtomicBool, Ordering},
        mpsc::{self, Receiver, Sender},
        Arc, Mutex,
    },
    thread,
    time::Duration,
};

use crossterm_winapi::{
    ButtonState, Console, ConsoleMode, EventFlags, Handle, InputEventType, KeyEventRecord,
    MouseEvent, ScreenBuffer,
};
use winapi::um::{
    wincon::{
        LEFT_ALT_PRESSED, LEFT_CTRL_PRESSED, RIGHT_ALT_PRESSED, RIGHT_CTRL_PRESSED, SHIFT_PRESSED,
    },
    winnt::INT,
    winuser::{
        VK_BACK, VK_CONTROL, VK_DELETE, VK_DOWN, VK_END, VK_ESCAPE, VK_F1, VK_F10, VK_F11, VK_F12,
        VK_F2, VK_F3, VK_F4, VK_F5, VK_F6, VK_F7, VK_F8, VK_F9, VK_HOME, VK_INSERT, VK_LEFT,
        VK_MENU, VK_NEXT, VK_PRIOR, VK_RETURN, VK_RIGHT, VK_SHIFT, VK_UP,
    },
};

use lazy_static::lazy_static;

use crate::utils::Result;

use super::{
<<<<<<< HEAD
    ::{InputEvent, KeyEvent, MouseButton},
    super Input,
=======
    super::{InputEvent, KeyEvent, MouseButton},
    Input,
>>>>>>> 4dd9eaba
};

const ENABLE_MOUSE_MODE: u32 = 0x0010 | 0x0080 | 0x0008;

lazy_static! {
    static ref ORIGINAL_CONSOLE_MODE: Mutex<Option<u32>> = Mutex::new(None);
}

/// Initializes the default console color. It will will be skipped if it has already been initialized.
fn init_original_console_mode(original_mode: u32) {
    let mut lock = ORIGINAL_CONSOLE_MODE.lock().unwrap();

    if lock.is_none() {
        *lock = Some(original_mode);
    }
}

/// Returns the original console color, make sure to call `init_console_color` before calling this function. Otherwise this function will panic.
fn original_console_mode() -> u32 {
    // safe unwrap, initial console color was set with `init_console_color` in `WinApiColor::new()`
    ORIGINAL_CONSOLE_MODE
        .lock()
        .unwrap()
        .expect("Original console mode not set")
}

pub(crate) struct WindowsInput;

impl WindowsInput {
    pub fn new() -> WindowsInput {
        WindowsInput
    }
}

impl Input for WindowsInput {
    fn read_char(&self) -> Result<char> {
        // _getwch is without echo and _getwche is with echo
        let pressed_char = unsafe { _getwche() };

        // we could return error but maybe option to keep listening until valid character is inputted.
        if pressed_char == 0 || pressed_char == 0xe0 {
            Err(io::Error::new(
                io::ErrorKind::Other,
                "Given input char is not a valid char, mostly occurs when pressing special keys",
            ))?;
        }

        let ch = char::from_u32(pressed_char as u32).ok_or_else(|| {
            io::Error::new(io::ErrorKind::Other, "Could not parse given input to char")
        })?;

        Ok(ch)
    }

    fn read_async(&self) -> AsyncReader {
        AsyncReader::new(Box::new(move |event_tx, cancellation_token| loop {
            for i in read_input_events().unwrap().1 {
                if event_tx.send(i).is_err() {
                    return;
                }
            }

            if cancellation_token.load(Ordering::SeqCst) {
                return;
            }

            thread::sleep(Duration::from_millis(1));
        }))
    }

    fn read_until_async(&self, delimiter: u8) -> AsyncReader {
        AsyncReader::new(Box::new(move |event_tx, cancellation_token| loop {
            for event in read_input_events().unwrap().1 {
                if let InputEvent::Keyboard(KeyEvent::Char(key)) = event {
                    if (key as u8) == delimiter {
                        return;
                    }
                }

                if cancellation_token.load(Ordering::SeqCst) {
                    return;
                } else {
                    if event_tx.send(event).is_err() {
                        return;
                    }
                }

                thread::sleep(Duration::from_millis(1));
            }
        }))
    }

    fn read_sync(&self) -> SyncReader {
        SyncReader
    }

    fn enable_mouse_mode(&self) -> Result<()> {
        let mode = ConsoleMode::from(Handle::current_in_handle()?);

        init_original_console_mode(mode.mode()?);
        mode.set_mode(ENABLE_MOUSE_MODE)?;

        Ok(())
    }

    fn disable_mouse_mode(&self) -> Result<()> {
        let mode = ConsoleMode::from(Handle::current_in_handle()?);
        mode.set_mode(original_console_mode())?;
        Ok(())
    }
}

/// A synchronous input reader (blocking).
///
/// `SyncReader` implements the [`Iterator`](https://doc.rust-lang.org/std/iter/index.html#iterator)
/// trait. Documentation says:
///
/// > An iterator has a method, `next`, which when called, returns an `Option<Item>`. `next` will return
/// > `Some(Item)` as long as there are elements, and once they've all been exhausted, will return `None`
/// > to indicate that iteration is finished. Individual iterators may choose to resume iteration, and
/// > so calling `next` again may or may not eventually start returning `Some(Item)` again at some point.
///
/// `SyncReader` is an individual iterator and it doesn't use `None` to indicate that the iteration is
/// finished. You can expect additional `Some(InputEvent)` after calling `next` even if you have already
/// received `None`. Unfortunately, `None` means that an error occurred, but you're free to call `next`
/// again. This behavior will be changed in the future to avoid errors consumption.  
///
/// # Notes
///
/// * It requires enabled raw mode (see the
///   [`crossterm_screen`](https://docs.rs/crossterm_screen/) crate documentation to learn more).
/// * See the [`AsyncReader`](struct.AsyncReader.html) if you want a non blocking reader.
///
/// # Examples
///
/// ```no_run
/// use std::{thread, time::Duration};
///
/// use crossterm::{input, InputEvent, KeyEvent, RawScreen};
///
/// fn main() {
///     println!("Press 'ESC' to quit.");
///
///     // Enable raw mode and keep the `_raw` around otherwise the raw mode will be disabled
///     let _raw = RawScreen::into_raw_mode();
///
///     // Create an input from our screen
///     let input = input();
///
///     // Create a sync reader
///     let mut reader = input.read_sync();
///
///     loop {
///         if let Some(event) = reader.next() { // Blocking call
///             match event {
///                 InputEvent::Keyboard(KeyEvent::Esc) => {
///                     println!("Program closing ...");
///                     break;
///                  }
///                  InputEvent::Mouse(event) => { /* Mouse event */ }
///                  _ => { /* Other events */ }
///             }
///         }
///         thread::sleep(Duration::from_millis(50));
///     }
/// } // `_raw` dropped <- raw mode disabled
/// ```
pub struct SyncReader;

impl Iterator for SyncReader {
    type Item = InputEvent;

    /// Tries to read the next input event (blocking).
    ///
    /// `None` doesn't mean that the iteration is finished. See the
    /// [`SyncReader`](struct.SyncReader.html) documentation for more information.
    fn next(&mut self) -> Option<Self::Item> {
        // This synces the behaviour with the unix::SyncReader (& documentation) where
        // None is returned in case of error.
        read_single_event().unwrap_or(None)
    }
}

/// An asynchronous input reader (not blocking).
///
/// `AsyncReader` implements the [`Iterator`](https://doc.rust-lang.org/std/iter/index.html#iterator)
/// trait. Documentation says:
///
/// > An iterator has a method, `next`, which when called, returns an `Option<Item>`. `next` will return
/// > `Some(Item)` as long as there are elements, and once they've all been exhausted, will return `None`
/// > to indicate that iteration is finished. Individual iterators may choose to resume iteration, and
/// > so calling `next` again may or may not eventually start returning `Some(Item)` again at some point.
///
/// `AsyncReader` is an individual iterator and it doesn't use `None` to indicate that the iteration is
/// finished. You can expect additional `Some(InputEvent)` after calling `next` even if you have already
/// received `None`.
///
/// # Notes
///
/// * It requires enabled raw mode (see the
///   [`crossterm_screen`](https://docs.rs/crossterm_screen/) crate documentation to learn more).
/// * A thread is spawned to read the input.
/// * The reading thread is cleaned up when you drop the `AsyncReader`.
/// * See the [`SyncReader`](struct.SyncReader.html) if you want a blocking,
///   or a less resource hungry reader.
///
/// # Examples
///
/// ```no_run
/// use std::{thread, time::Duration};
///
/// use crossterm::{input, InputEvent, KeyEvent, RawScreen};
///
/// fn main() {
///     println!("Press 'ESC' to quit.");
///
///     // Enable raw mode and keep the `_raw` around otherwise the raw mode will be disabled
///     let _raw = RawScreen::into_raw_mode();
///
///     // Create an input from our screen
///     let input = input();
///
///     // Create an async reader
///     let mut reader = input.read_async();
///
///     loop {
///         if let Some(event) = reader.next() { // Not a blocking call
///             match event {
///                 InputEvent::Keyboard(KeyEvent::Esc) => {
///                     println!("Program closing ...");
///                     break;
///                  }
///                  InputEvent::Mouse(event) => { /* Mouse event */ }
///                  _ => { /* Other events */ }
///             }
///         }
///         thread::sleep(Duration::from_millis(50));
///     }
/// } // `reader` dropped <- thread cleaned up, `_raw` dropped <- raw mode disabled
/// ```
pub struct AsyncReader {
    event_rx: Receiver<InputEvent>,
    shutdown: Arc<AtomicBool>,
}

impl AsyncReader {
    // TODO Should the new() really be public?
    /// Creates a new `AsyncReader`.
    ///
    /// # Notes
    ///
    /// * A thread is spawned to read the input.
    /// * The reading thread is cleaned up when you drop the `AsyncReader`.
    pub fn new(function: Box<dyn Fn(&Sender<InputEvent>, &Arc<AtomicBool>) + Send>) -> AsyncReader {
        let shutdown_handle = Arc::new(AtomicBool::new(false));

        let (event_tx, event_rx) = mpsc::channel();
        let thread_shutdown = shutdown_handle.clone();

        thread::spawn(move || loop {
            function(&event_tx, &thread_shutdown);
        });

        AsyncReader {
            event_rx,
            shutdown: shutdown_handle,
        }
    }

    // TODO If we we keep the Drop semantics, do we really need this in the public API? It's useless as
    //      there's no `start`, etc.
    /// Stops the input reader.
    ///
    /// # Notes
    ///
    /// * The reading thread is cleaned up.
    /// * You don't need to call this method, because it will be automatically called when the
    ///   `AsyncReader` is dropped.
    pub fn stop(&mut self) {
        self.shutdown.store(true, Ordering::SeqCst);
    }
}

impl Drop for AsyncReader {
    fn drop(&mut self) {
        self.stop();
    }
}

impl Iterator for AsyncReader {
    type Item = InputEvent;

    /// Tries to read the next input event (not blocking).
    ///
    /// `None` doesn't mean that the iteration is finished. See the
    /// [`AsyncReader`](struct.AsyncReader.html) documentation for more information.
    fn next(&mut self) -> Option<Self::Item> {
        let mut iterator = self.event_rx.try_iter();
        iterator.next()
    }
}

extern "C" {
    fn _getwche() -> INT;
}

fn read_single_event() -> Result<Option<InputEvent>> {
    let console = Console::from(Handle::current_in_handle()?);

    let input = console.read_single_input_event()?;

    match input.event_type {
        InputEventType::KeyEvent => {
            handle_key_event(unsafe { KeyEventRecord::from(*input.event.KeyEvent()) })
        }
        InputEventType::MouseEvent => {
            handle_mouse_event(unsafe { MouseEvent::from(*input.event.MouseEvent()) })
        }
        // NOTE (@imdaveho): ignore below
        InputEventType::WindowBufferSizeEvent => return Ok(None), // TODO implement terminal resize event
        InputEventType::FocusEvent => Ok(None),
        InputEventType::MenuEvent => Ok(None),
    }
}

/// partially inspired by: https://github.com/retep998/wio-rs/blob/master/src/console.rs#L130
fn read_input_events() -> Result<(u32, Vec<InputEvent>)> {
    let console = Console::from(Handle::current_in_handle()?);

    let result = console.read_console_input()?;

    let mut input_events = Vec::with_capacity(result.0 as usize);

    for input in result.1 {
        match input.event_type {
            InputEventType::KeyEvent => {
                if let Ok(Some(event)) =
                    handle_key_event(unsafe { KeyEventRecord::from(*input.event.KeyEvent()) })
                {
                    input_events.push(event)
                }
            }
            InputEventType::MouseEvent => {
                if let Ok(Some(event)) =
                    handle_mouse_event(unsafe { MouseEvent::from(*input.event.MouseEvent()) })
                {
                    input_events.push(event)
                }
            }
            // NOTE (@imdaveho): ignore below
            InputEventType::WindowBufferSizeEvent => (), // TODO implement terminal resize event
            InputEventType::FocusEvent => (),
            InputEventType::MenuEvent => (),
        }
    }

    return Ok((result.0, input_events));
}

fn handle_mouse_event(mouse_event: MouseEvent) -> Result<Option<InputEvent>> {
    if let Ok(Some(event)) = parse_mouse_event_record(&mouse_event) {
        return Ok(Some(InputEvent::Mouse(event)));
    }
    Ok(None)
}

fn handle_key_event(key_event: KeyEventRecord) -> Result<Option<InputEvent>> {
    if key_event.key_down {
        if let Some(event) = parse_key_event_record(&key_event) {
            return Ok(Some(InputEvent::Keyboard(event)));
        }
    }

    return Ok(None);
}

fn parse_key_event_record(key_event: &KeyEventRecord) -> Option<KeyEvent> {
    let key_code = key_event.virtual_key_code as i32;
    match key_code {
        VK_SHIFT | VK_CONTROL | VK_MENU => None,
        VK_BACK => Some(KeyEvent::Backspace),
        VK_ESCAPE => Some(KeyEvent::Esc),
        VK_RETURN => Some(KeyEvent::Enter),
        VK_F1 | VK_F2 | VK_F3 | VK_F4 | VK_F5 | VK_F6 | VK_F7 | VK_F8 | VK_F9 | VK_F10 | VK_F11
        | VK_F12 => Some(KeyEvent::F((key_event.virtual_key_code - 111) as u8)),
        VK_LEFT | VK_UP | VK_RIGHT | VK_DOWN => {
            // Modifier Keys (Ctrl, Shift) Support
            let key_state = &key_event.control_key_state;
            let ctrl_pressed = key_state.has_state(RIGHT_CTRL_PRESSED | LEFT_CTRL_PRESSED);
            let shift_pressed = key_state.has_state(SHIFT_PRESSED);

            let event = match key_code {
                VK_LEFT => {
                    if ctrl_pressed {
                        Some(KeyEvent::CtrlLeft)
                    } else if shift_pressed {
                        Some(KeyEvent::ShiftLeft)
                    } else {
                        Some(KeyEvent::Left)
                    }
                }
                VK_UP => {
                    if ctrl_pressed {
                        Some(KeyEvent::CtrlUp)
                    } else if shift_pressed {
                        Some(KeyEvent::ShiftUp)
                    } else {
                        Some(KeyEvent::Up)
                    }
                }
                VK_RIGHT => {
                    if ctrl_pressed {
                        Some(KeyEvent::CtrlRight)
                    } else if shift_pressed {
                        Some(KeyEvent::ShiftRight)
                    } else {
                        Some(KeyEvent::Right)
                    }
                }
                VK_DOWN => {
                    if ctrl_pressed {
                        Some(KeyEvent::CtrlDown)
                    } else if shift_pressed {
                        Some(KeyEvent::ShiftDown)
                    } else {
                        Some(KeyEvent::Down)
                    }
                }
                _ => None,
            };

            event
        }
        VK_PRIOR | VK_NEXT => {
            if key_code == VK_PRIOR {
                Some(KeyEvent::PageUp)
            } else if key_code == VK_NEXT {
                Some(KeyEvent::PageDown)
            } else {
                None
            }
        }
        VK_END | VK_HOME => {
            if key_code == VK_HOME {
                Some(KeyEvent::Home)
            } else if key_code == VK_END {
                Some(KeyEvent::End)
            } else {
                None
            }
        }
        VK_DELETE => Some(KeyEvent::Delete),
        VK_INSERT => Some(KeyEvent::Insert),
        _ => {
            // Modifier Keys (Ctrl, Alt, Shift) Support
            let character_raw = { (unsafe { *key_event.u_char.UnicodeChar() } as u16) };

            if character_raw < 255 {
                let character = character_raw as u8 as char;

                let key_state = &key_event.control_key_state;

                if key_state.has_state(LEFT_ALT_PRESSED | RIGHT_ALT_PRESSED) {
                    // If the ALT key is held down, pressing the A key produces ALT+A, which the system does not treat as a character at all, but rather as a system command.
                    // The pressed command is stored in `virtual_key_code`.
                    let command = key_event.virtual_key_code as u8 as char;

                    if (command).is_alphabetic() {
                        Some(KeyEvent::Alt(command))
                    } else {
                        None
                    }
                } else if key_state.has_state(LEFT_CTRL_PRESSED | RIGHT_CTRL_PRESSED) {
                    match character_raw as u8 {
                        c @ b'\x01'..=b'\x1A' => {
                            Some(KeyEvent::Ctrl((c as u8 - 0x1 + b'a') as char))
                        }
                        c @ b'\x1C'..=b'\x1F' => {
                            Some(KeyEvent::Ctrl((c as u8 - 0x1C + b'4') as char))
                        }
                        _ => None,
                    }
                } else if key_state.has_state(SHIFT_PRESSED) && character == '\t' {
                    Some(KeyEvent::BackTab)
                } else {
                    if character == '\t' {
                        Some(KeyEvent::Tab)
                    } else {
                        // Shift + key press, essentially the same as single key press
                        // Separating to be explicit about the Shift press.
                        Some(KeyEvent::Char(character))
                    }
                }
            } else {
                None
            }
        }
    }
}

fn parse_mouse_event_record(event: &MouseEvent) -> Result<Option<crate::MouseEvent>> {
    // NOTE (@imdaveho): xterm emulation takes the digits of the coords and passes them
    // individually as bytes into a buffer; the below cxbs and cybs replicates that and
    // mimicks the behavior; additionally, in xterm, mouse move is only handled when a
    // mouse button is held down (ie. mouse drag)

    let window_size = ScreenBuffer::current()?.info()?.terminal_window();

    let xpos = event.mouse_position.x;
    let mut ypos = event.mouse_position.y;

    // The 'y' position of a mouse event is not relative to the window but absolute to screen buffer.
    // This means that when the mouse cursor is at the top left it will be x: 0, y: 2295 (e.g. y = number of cells counting from the absolute buffer height) instead of relative x: 0, y: 0 to the window.

    ypos = ypos - window_size.top;

    Ok(match event.event_flags {
        EventFlags::PressOrRelease => {
            // Single click
            match event.button_state {
                ButtonState::Release => Some(crate::MouseEvent::Release(xpos as u16, ypos as u16)),
                ButtonState::FromLeft1stButtonPressed => {
                    // left click
                    Some(crate::MouseEvent::Press(
                        MouseButton::Left,
                        xpos as u16,
                        ypos as u16,
                    ))
                }
                ButtonState::RightmostButtonPressed => {
                    // right click
                    Some(crate::MouseEvent::Press(
                        MouseButton::Right,
                        xpos as u16,
                        ypos as u16,
                    ))
                }
                ButtonState::FromLeft2ndButtonPressed => {
                    // middle click
                    Some(crate::MouseEvent::Press(
                        MouseButton::Middle,
                        xpos as u16,
                        ypos as u16,
                    ))
                }
                _ => None,
            }
        }
        EventFlags::MouseMoved => {
            // Click + Move
            // NOTE (@imdaveho) only register when mouse is not released
            if event.button_state != ButtonState::Release {
                Some(crate::MouseEvent::Hold(xpos as u16, ypos as u16))
            } else {
                None
            }
        }
        EventFlags::MouseWheeled => {
            // Vertical scroll
            // NOTE (@imdaveho) from https://docs.microsoft.com/en-us/windows/console/mouse-event-record-str
            // if `button_state` is negative then the wheel was rotated backward, toward the user.
            if event.button_state != ButtonState::Negative {
                Some(crate::MouseEvent::Press(
                    MouseButton::WheelUp,
                    xpos as u16,
                    ypos as u16,
                ))
            } else {
                Some(crate::MouseEvent::Press(
                    MouseButton::WheelDown,
                    xpos as u16,
                    ypos as u16,
                ))
            }
        }
        EventFlags::DoubleClick => None, // NOTE (@imdaveho): double click not supported by unix terminals
        EventFlags::MouseHwheeled => None, // NOTE (@imdaveho): horizontal scroll not supported by unix terminals
                                           // TODO: Handle Ctrl + Mouse, Alt + Mouse, etc.
    })
}<|MERGE_RESOLUTION|>--- conflicted
+++ resolved
@@ -32,13 +32,8 @@
 use crate::utils::Result;
 
 use super::{
-<<<<<<< HEAD
-    ::{InputEvent, KeyEvent, MouseButton},
-    super Input,
-=======
     super::{InputEvent, KeyEvent, MouseButton},
     Input,
->>>>>>> 4dd9eaba
 };
 
 const ENABLE_MOUSE_MODE: u32 = 0x0010 | 0x0080 | 0x0008;
