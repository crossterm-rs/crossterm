<<<<<<< HEAD
use std::process;
=======
//! UNIX related logic for terminal manipulation.
>>>>>>> 3e82d6ae

use libc::{ioctl, winsize, STDOUT_FILENO, TIOCGWINSZ};

use crate::utils::sys::unix::wrap_with_result;
use crate::utils::Result;

/// Exits the current application.
pub fn exit() {
    ::std::process::exit(0);
}

<<<<<<< HEAD
/// execute tput with the given argument and parse
/// the output as a u16.
///
/// The arg should be "cols" or "lines"
fn tput_value(arg: &str) -> Option<u16> {
    match process::Command::new("tput").arg(arg).output() {
        Ok(process::Output { stdout, .. }) => {
            let value = stdout
                .iter()
                .map(|&b| b as u16)
                .take_while(|&b| b >= 48 && b <= 58)
                .fold(0, |v, b| v * 10 + (b - 48));
            if value > 0 {
                Some(value)
            } else {
                None
            }
        }
        _ => None,
    }
}

/// return the size of the screen as determined by tput
///
/// This alternate way of computing the size is useful
///  when in a subshell.
fn tput_size() -> Option<(u16, u16)> {
    match (tput_value("cols"), tput_value("lines")) {
        (Some(w), Some(h)) => Some((w, h)),
        _ => None,
    }
}

pub(crate) fn get_terminal_size() -> Result<(u16, u16)> {
=======
/// Returns the terminal size `(columns, rows)`.
///
/// The top left cell is represented `1,1`.
pub fn size() -> Result<(u16, u16)> {
>>>>>>> 3e82d6ae
    // http://rosettacode.org/wiki/Terminal_control/Dimensions#Library:_BSD_libc
    let mut size = winsize {
        ws_row: 0,
        ws_col: 0,
        ws_xpixel: 0,
        ws_ypixel: 0,
    };

    if let Ok(()) = wrap_with_result(unsafe { ioctl(STDOUT_FILENO, TIOCGWINSZ.into(), &mut size) })
    {
        return Ok((size.ws_col, size.ws_row));
    } else {
        tput_size().ok_or_else(|| std::io::Error::last_os_error().into())
    }
}<|MERGE_RESOLUTION|>--- conflicted
+++ resolved
@@ -1,10 +1,6 @@
-<<<<<<< HEAD
+//! UNIX related logic for terminal manipulation.
+use libc::{ioctl, winsize, STDOUT_FILENO, TIOCGWINSZ};
 use std::process;
-=======
-//! UNIX related logic for terminal manipulation.
->>>>>>> 3e82d6ae
-
-use libc::{ioctl, winsize, STDOUT_FILENO, TIOCGWINSZ};
 
 use crate::utils::sys::unix::wrap_with_result;
 use crate::utils::Result;
@@ -14,7 +10,6 @@
     ::std::process::exit(0);
 }
 
-<<<<<<< HEAD
 /// execute tput with the given argument and parse
 /// the output as a u16.
 ///
@@ -48,13 +43,10 @@
     }
 }
 
-pub(crate) fn get_terminal_size() -> Result<(u16, u16)> {
-=======
 /// Returns the terminal size `(columns, rows)`.
 ///
 /// The top left cell is represented `1,1`.
 pub fn size() -> Result<(u16, u16)> {
->>>>>>> 3e82d6ae
     // http://rosettacode.org/wiki/Terminal_control/Dimensions#Library:_BSD_libc
     let mut size = winsize {
         ws_row: 0,
