/// Append a the first few characters of an ANSI escape code to the given string.
#[macro_export]
#[doc(hidden)]
macro_rules! csi {
    ($( $l:expr ),*) => { concat!("\x1B[", $( $l ),*) };
}

<<<<<<< HEAD
/// Writes an ansi code to the given writer.
#[doc(hidden)]
#[macro_export]
macro_rules! write_ansi_code {
    ($writer:expr, $ansi_code:expr) => {{
        use std::io::{self, ErrorKind};

        write!($writer, "{}", $ansi_code)
            .map_err(|e| io::Error::new(ErrorKind::Other, e))
            .map_err($crate::ErrorKind::IoError)
    }};
}

/// Writes/executes the given command.
#[doc(hidden)]
#[macro_export]
macro_rules! handle_command {
    ($writer:expr, $command:expr) => {{
        // Silent warning when the macro is used inside the `command` module
        #[allow(unused_imports)]
        use $crate::{write_ansi_code, Command};

        #[cfg(windows)]
        {
            let command = $command;
            if command.is_ansi_code_supported() {
                write_ansi_code!($writer, command.ansi_code())
            } else {
                command
                    .execute_winapi(|| {
                        write!($writer, "{}", command.ansi_code())?;
                        // WinAPI doesn't support queuing
                        $writer.flush()?;
                        Ok(())
                    })
                    .map_err($crate::ErrorKind::from)
            }
        }
        #[cfg(unix)]
        {
            write_ansi_code!($writer, $command.ansi_code())
        }
    }};
}

// Offer the same functionality as queue! macro, but is used only internally and with std::fmt::Write as $writer
// The difference is in case of WinAPI we ignore the $writer and use a fake one
#[doc(hidden)]
#[macro_export]
macro_rules! handle_fmt_command {
    ($writer:expr, $command:expr) => {{
        use $crate::{write_ansi_code, Command};

        #[cfg(windows)]
        {
            let command = $command;
            if command.is_ansi_code_supported() {
                write_ansi_code!($writer, command.ansi_code())
            } else {
                command
                    .execute_winapi(|| panic!("this writer should not be possible to use here"))
                    .map_err($crate::ErrorKind::from)
            }
        }
        #[cfg(unix)]
        {
            write_ansi_code!($writer, $command.ansi_code())
        }
    }};
}

=======
>>>>>>> 5be7d184
/// Queues one or more command(s) for further execution.
///
/// Queued commands must be flushed to the underlying device to be executed.
/// This generally happens in the following cases:
///
/// * When `flush` is called manually on the given type implementing `io::Write`.
/// * The terminal will `flush` automatically if the buffer is full.
/// * Each line is flushed in case of `stdout`, because it is line buffered.
///
/// # Arguments
///
/// - [std::io::Writer](https://doc.rust-lang.org/std/io/trait.Write.html)
///
///     ANSI escape codes are written on the given 'writer', after which they are flushed.
///
/// - [Command](./trait.Command.html)
///
///     One or more commands
///
/// # Examples
///
/// ```rust
/// use std::io::{Write, stdout};
/// use crossterm::{queue, style::Print};
///
/// fn main() {
///     let mut stdout = stdout();
///
///     // `Print` will executed executed when `flush` is called.
///     queue!(stdout, Print("foo".to_string()));
///
///     // some other code (no execution happening here) ...
///
///     // when calling `flush` on `stdout`, all commands will be written to the stdout and therefore executed.
///     stdout.flush();
///
///     // ==== Output ====
///     // foo
/// }
/// ```
///
/// Have a look over at the [Command API](./#command-api) for more details.
///
/// # Notes
///
/// In case of Windows versions lower than 10, a direct WinAPI call will be made.
/// The reason for this is that Windows versions lower than 10 do not support ANSI codes,
/// and can therefore not be written to the given `writer`.
/// Therefore, there is no difference between [execute](macro.execute.html)
/// and [queue](macro.queue.html) for those old Windows versions.
///
#[macro_export]
macro_rules! queue {
    ($writer:expr $(, $command:expr)* $(,)?) => {{
        use ::std::io::Write;

        // This allows the macro to take both mut impl Write and &mut impl Write.
        Ok($writer.by_ref())
            $(.and_then(|writer| $crate::QueueableCommand::queue(writer, $command)))*
            .map(|_| ())
    }}
}

/// Executes one or more command(s).
///
/// # Arguments
///
/// - [std::io::Writer](https://doc.rust-lang.org/std/io/trait.Write.html)
///
///     ANSI escape codes are written on the given 'writer', after which they are flushed.
///
/// - [Command](./trait.Command.html)
///
///     One or more commands
///
/// # Examples
///
/// ```rust
/// use std::io::{Write, stdout};
/// use crossterm::{execute, style::Print};
///
///  fn main() {
///      // will be executed directly
///      execute!(stdout(), Print("sum:\n".to_string()));
///
///      // will be executed directly
///      execute!(stdout(), Print("1 + 1= ".to_string()), Print((1+1).to_string()));
///
///      // ==== Output ====
///      // sum:
///      // 1 + 1 = 2
///  }
/// ```
///
/// Have a look over at the [Command API](./#command-api) for more details.
///
/// # Notes
///
/// * In the case of UNIX and Windows 10, ANSI codes are written to the given 'writer'.
/// * In case of Windows versions lower than 10, a direct WinAPI call will be made.
///     The reason for this is that Windows versions lower than 10 do not support ANSI codes,
///     and can therefore not be written to the given `writer`.
///     Therefore, there is no difference between [execute](macro.execute.html)
///     and [queue](macro.queue.html) for those old Windows versions.
#[macro_export]
macro_rules! execute {
    ($writer:expr $(, $command:expr)* $(,)? ) => {{
        use ::std::io::Write;

        // Queue each command, then flush
        $crate::queue!($writer $(, $command)*)
            .and_then(|()| {
                ::std::io::Write::flush($writer.by_ref()).map_err($crate::ErrorKind::IoError)
            })
    }}
}

#[doc(hidden)]
#[macro_export]
macro_rules! impl_display {
    (for $($t:ty),+) => {
        $(impl ::std::fmt::Display for $t {
            fn fmt(&self, f: &mut ::std::fmt::Formatter<'_>) -> ::std::fmt::Result {
                $crate::command::execute_fmt(f, self)
            }
        })*
    }
}

#[doc(hidden)]
#[macro_export]
macro_rules! impl_from {
    ($from:path, $to:expr) => {
        impl From<$from> for ErrorKind {
            fn from(e: $from) -> Self {
                $to(e)
            }
        }
    };
}

#[cfg(test)]
mod tests {
    use std::io;
    use std::str;

    // Helper for execute tests to confirm flush
    #[derive(Default, Debug, Clone)]
    pub(self) struct FakeWrite {
        buffer: String,
        flushed: bool,
    }

    impl io::Write for FakeWrite {
        fn write(&mut self, content: &[u8]) -> io::Result<usize> {
            let content = str::from_utf8(content)
                .map_err(|e| io::Error::new(io::ErrorKind::InvalidData, e))?;
            self.buffer.push_str(content);
            self.flushed = false;
            Ok(content.len())
        }

        fn flush(&mut self) -> io::Result<()> {
            self.flushed = true;
            Ok(())
        }
    }

    #[cfg(not(windows))]
    mod unix {
        use std::fmt;

        use super::FakeWrite;
        use crate::command::Command;

        pub struct FakeCommand;

        impl Command for FakeCommand {
            fn write_ansi(&self, f: &mut impl fmt::Write) -> fmt::Result {
                f.write_str("cmd")
            }
        }

        #[test]
        fn test_queue_one() {
            let mut result = FakeWrite::default();
            queue!(&mut result, FakeCommand).unwrap();
            assert_eq!(&result.buffer, "cmd");
            assert!(!result.flushed);
        }

        #[test]
        fn test_queue_many() {
            let mut result = FakeWrite::default();
            queue!(&mut result, FakeCommand, FakeCommand).unwrap();
            assert_eq!(&result.buffer, "cmdcmd");
            assert!(!result.flushed);
        }

        #[test]
        fn test_queue_trailing_comma() {
            let mut result = FakeWrite::default();
            queue!(&mut result, FakeCommand, FakeCommand,).unwrap();
            assert_eq!(&result.buffer, "cmdcmd");
            assert!(!result.flushed);
        }

        #[test]
        fn test_execute_one() {
            let mut result = FakeWrite::default();
            execute!(&mut result, FakeCommand).unwrap();
            assert_eq!(&result.buffer, "cmd");
            assert!(result.flushed);
        }

        #[test]
        fn test_execute_many() {
            let mut result = FakeWrite::default();
            execute!(&mut result, FakeCommand, FakeCommand).unwrap();
            assert_eq!(&result.buffer, "cmdcmd");
            assert!(result.flushed);
        }

        #[test]
        fn test_execute_trailing_comma() {
            let mut result = FakeWrite::default();
            execute!(&mut result, FakeCommand, FakeCommand,).unwrap();
            assert_eq!(&result.buffer, "cmdcmd");
            assert!(result.flushed);
        }
    }

    #[cfg(windows)]
    mod windows {
        use std::fmt;

        use std::cell::RefCell;
        use std::fmt::Debug;

        use super::FakeWrite;
        use crate::command::Command;
        use crate::error::Result as CrosstermResult;

        // We need to test two different APIs: WinAPI and the write api. We
        // don't know until runtime which we're supporting (via
        // Command::is_ansi_code_supported), so we have to test them both. The
        // CI environment hopefully includes both versions of windows.

        // WindowsEventStream is a place for execute_winapi to push strings,
        // when called.
        type WindowsEventStream = Vec<&'static str>;

        struct FakeCommand<'a> {
            // Need to use a refcell because we want execute_winapi to be able
            // push to the vector, but execute_winapi take &self.
            stream: RefCell<&'a mut WindowsEventStream>,
            value: &'static str,
        }

        impl<'a> FakeCommand<'a> {
            fn new(stream: &'a mut WindowsEventStream, value: &'static str) -> Self {
                Self {
                    value,
                    stream: RefCell::new(stream),
                }
            }
        }

        impl<'a> Command for FakeCommand<'a> {
            fn write_ansi(&self, f: &mut impl fmt::Write) -> fmt::Result {
                f.write_str(self.value)
            }

            fn execute_winapi(
                &self,
                _writer: impl FnMut() -> CrosstermResult<()>,
            ) -> CrosstermResult<()> {
                self.stream.borrow_mut().push(self.value);
                Ok(())
            }
        }

        // Helper function for running tests against either WinAPI or an
        // io::Write.
        //
        // This function will execute the `test` function, which should
        // queue some commands against the given FakeWrite and
        // WindowsEventStream. It will then test that the correct data sink
        // was populated. It does not currently check is_ansi_code_supported;
        // for now it simply checks that one of the two streams was correctly
        // populated.
        //
        // If the stream was populated, it tests that the two arrays are equal.
        // If the writer was populated, it tests that the contents of the
        // write buffer are equal to the concatenation of `stream_result`.
        fn test_harness<E: Debug>(
            stream_result: &[&'static str],
            test: impl FnOnce(&mut FakeWrite, &mut WindowsEventStream) -> Result<(), E>,
        ) {
            let mut stream = WindowsEventStream::default();
            let mut writer = FakeWrite::default();

            if let Err(err) = test(&mut writer, &mut stream) {
                panic!("Error returned from test function: {:?}", err);
            }

            // We need this for type inference, for whatever reason.
            const EMPTY_RESULT: [&str; 0] = [];

            // TODO: confirm that the correct sink was used, based on
            // is_ansi_code_supported
            match (writer.buffer.is_empty(), stream.is_empty()) {
                (true, true) if stream_result == EMPTY_RESULT => {}
                (true, true) => panic!(
                    "Neither the event stream nor the writer were populated. Expected {:?}",
                    stream_result
                ),

                // writer is populated
                (false, true) => {
                    // Concat the stream result to find the string result
                    let result: String = stream_result.iter().copied().collect();
                    assert_eq!(result, writer.buffer);
                    assert_eq!(&stream, &EMPTY_RESULT);
                }

                // stream is populated
                (true, false) => {
                    assert_eq!(stream, stream_result);
                    assert_eq!(writer.buffer, "");
                }

                // Both are populated
                (false, false) => panic!(
                    "Both the writer and the event stream were written to.\n\
                     Only one should be used, based on is_ansi_code_supported.\n\
                     stream: {stream:?}\n\
                     writer: {writer:?}",
                    stream = stream,
                    writer = writer,
                ),
            }
        }

        #[test]
        fn test_queue_one() {
            test_harness(&["cmd1"], |writer, stream| {
                queue!(writer, FakeCommand::new(stream, "cmd1"))
            })
        }

        #[test]
        fn test_queue_some() {
            test_harness(&["cmd1", "cmd2"], |writer, stream| {
                queue!(
                    writer,
                    FakeCommand::new(stream, "cmd1"),
                    FakeCommand::new(stream, "cmd2"),
                )
            })
        }

        #[test]
        fn test_many_queues() {
            test_harness(&["cmd1", "cmd2", "cmd3"], |writer, stream| {
                queue!(writer, FakeCommand::new(stream, "cmd1"))?;
                queue!(writer, FakeCommand::new(stream, "cmd2"))?;
                queue!(writer, FakeCommand::new(stream, "cmd3"))
            })
        }
    }
}<|MERGE_RESOLUTION|>--- conflicted
+++ resolved
@@ -5,80 +5,6 @@
     ($( $l:expr ),*) => { concat!("\x1B[", $( $l ),*) };
 }
 
-<<<<<<< HEAD
-/// Writes an ansi code to the given writer.
-#[doc(hidden)]
-#[macro_export]
-macro_rules! write_ansi_code {
-    ($writer:expr, $ansi_code:expr) => {{
-        use std::io::{self, ErrorKind};
-
-        write!($writer, "{}", $ansi_code)
-            .map_err(|e| io::Error::new(ErrorKind::Other, e))
-            .map_err($crate::ErrorKind::IoError)
-    }};
-}
-
-/// Writes/executes the given command.
-#[doc(hidden)]
-#[macro_export]
-macro_rules! handle_command {
-    ($writer:expr, $command:expr) => {{
-        // Silent warning when the macro is used inside the `command` module
-        #[allow(unused_imports)]
-        use $crate::{write_ansi_code, Command};
-
-        #[cfg(windows)]
-        {
-            let command = $command;
-            if command.is_ansi_code_supported() {
-                write_ansi_code!($writer, command.ansi_code())
-            } else {
-                command
-                    .execute_winapi(|| {
-                        write!($writer, "{}", command.ansi_code())?;
-                        // WinAPI doesn't support queuing
-                        $writer.flush()?;
-                        Ok(())
-                    })
-                    .map_err($crate::ErrorKind::from)
-            }
-        }
-        #[cfg(unix)]
-        {
-            write_ansi_code!($writer, $command.ansi_code())
-        }
-    }};
-}
-
-// Offer the same functionality as queue! macro, but is used only internally and with std::fmt::Write as $writer
-// The difference is in case of WinAPI we ignore the $writer and use a fake one
-#[doc(hidden)]
-#[macro_export]
-macro_rules! handle_fmt_command {
-    ($writer:expr, $command:expr) => {{
-        use $crate::{write_ansi_code, Command};
-
-        #[cfg(windows)]
-        {
-            let command = $command;
-            if command.is_ansi_code_supported() {
-                write_ansi_code!($writer, command.ansi_code())
-            } else {
-                command
-                    .execute_winapi(|| panic!("this writer should not be possible to use here"))
-                    .map_err($crate::ErrorKind::from)
-            }
-        }
-        #[cfg(unix)]
-        {
-            write_ansi_code!($writer, $command.ansi_code())
-        }
-    }};
-}
-
-=======
->>>>>>> 5be7d184
 /// Queues one or more command(s) for further execution.
 ///
 /// Queued commands must be flushed to the underlying device to be executed.
