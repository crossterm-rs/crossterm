--- conflicted
+++ resolved
@@ -5,16 +5,6 @@
     use super::super::super::error::Result;
 
     /// Toggle virtual terminal processing.
-<<<<<<< HEAD
-                ///
-                /// This method attempts to toggle virtual terminal processing for this
-                /// console. If there was a problem toggling it, then an error returned.
-                /// On success, the caller may assume that toggling it was successful.
-                ///
-                /// When virtual terminal processing is enabled, characters emitted to the
-                /// console are parsed for VT100 and similar control character sequences
-                /// that control color and other similar operations.
-=======
     ///
     /// This method attempts to toggle virtual terminal processing for this
     /// console. If there was a problem toggling it, then an error returned.
@@ -23,7 +13,6 @@
     /// When virtual terminal processing is enabled, characters emitted to the
     /// console are parsed for VT100 and similar control character sequences
     /// that control color and other similar operations.
->>>>>>> 4dd9eaba
     pub fn set_virtual_terminal_processing(yes: bool) -> Result<()> {
         let mask = ENABLE_VIRTUAL_TERMINAL_PROCESSING;
 
