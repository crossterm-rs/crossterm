--- conflicted
+++ resolved
@@ -235,12 +235,7 @@
 pub mod cursor;
 /// A module to read events.
 pub mod event;
-<<<<<<< HEAD
 /// A module to work with the terminal screen and modes.
-#[cfg(feature = "screen")]
-=======
-/// A module to work with the terminal screen.
->>>>>>> 7333de70
 pub mod screen;
 /// A module to apply attributes and colors on your text.
 pub mod style;
