//! This module provides cursor related ANSI escape codes.

<<<<<<< HEAD
use std::fmt::{self, Formatter};

use crate::csi;

pub(crate) fn move_to_csi_sequence(f: &mut Formatter, x: u16, y: u16) -> fmt::Result {
=======
use crate::csi;
use std::fmt;

pub(crate) fn move_to_csi_sequence(f: &mut impl fmt::Write, x: u16, y: u16) -> fmt::Result {
>>>>>>> 5be7d184
    write!(f, csi!("{};{}H"), y + 1, x + 1)
}

pub(crate) fn move_up_csi_sequence(f: &mut impl fmt::Write, count: u16) -> fmt::Result {
    if count != 0 {
        write!(f, csi!("{}A"), count)
    } else {
        Ok(())
    }
}

pub(crate) fn move_right_csi_sequence(f: &mut impl fmt::Write, count: u16) -> fmt::Result {
    if count != 0 {
        write!(f, csi!("{}C"), count)
    } else {
        Ok(())
    }
}

pub(crate) fn move_down_csi_sequence(f: &mut impl fmt::Write, count: u16) -> fmt::Result {
    if count != 0 {
        write!(f, csi!("{}B"), count)
    } else {
        Ok(())
    }
}

pub(crate) fn move_left_csi_sequence(f: &mut impl fmt::Write, count: u16) -> fmt::Result {
    if count != 0 {
        write!(f, csi!("{}D"), count)
    } else {
        Ok(())
    }
}

pub(crate) fn move_to_column_csi_sequence(f: &mut impl fmt::Write, count: u16) -> fmt::Result {
    write!(f, csi!("{}G"), count)
}

pub(crate) fn move_to_previous_line_csi_sequence(
    f: &mut impl fmt::Write,
    count: u16,
) -> fmt::Result {
    write!(f, csi!("{}F"), count)
}

pub(crate) fn move_to_next_line_csi_sequence(f: &mut impl fmt::Write, count: u16) -> fmt::Result {
    write!(f, csi!("{}E"), count)
}

pub(crate) const SAVE_POSITION_CSI_SEQUENCE: &str = "\x1B7";
pub(crate) const RESTORE_POSITION_CSI_SEQUENCE: &str = "\x1B8";
pub(crate) const HIDE_CSI_SEQUENCE: &str = csi!("?25l");
pub(crate) const SHOW_CSI_SEQUENCE: &str = csi!("?25h");
pub(crate) const ENABLE_BLINKING_CSI_SEQUENCE: &str = csi!("?12h");
pub(crate) const DISABLE_BLINKING_CSI_SEQUENCE: &str = csi!("?12l");<|MERGE_RESOLUTION|>--- conflicted
+++ resolved
@@ -1,17 +1,9 @@
 //! This module provides cursor related ANSI escape codes.
 
-<<<<<<< HEAD
-use std::fmt::{self, Formatter};
-
-use crate::csi;
-
-pub(crate) fn move_to_csi_sequence(f: &mut Formatter, x: u16, y: u16) -> fmt::Result {
-=======
 use crate::csi;
 use std::fmt;
 
 pub(crate) fn move_to_csi_sequence(f: &mut impl fmt::Write, x: u16, y: u16) -> fmt::Result {
->>>>>>> 5be7d184
     write!(f, csi!("{};{}H"), y + 1, x + 1)
 }
 
