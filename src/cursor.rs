--- conflicted
+++ resolved
@@ -46,14 +46,9 @@
 
 #[cfg(windows)]
 use crate::Result;
-<<<<<<< HEAD
 use crate::{impl_display, Ansi, Command};
 
 pub use sys::position;
-=======
-use crate::{impl_display, Command};
-use std::fmt;
->>>>>>> 5be7d184
 
 mod ansi;
 pub(crate) mod sys;
