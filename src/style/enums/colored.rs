--- conflicted
+++ resolved
@@ -3,11 +3,7 @@
 #[cfg(feature = "serde")]
 use serde::{Deserialize, Serialize};
 
-<<<<<<< HEAD
-use super::{::color, super color::Color};
-=======
 use super::{super::color, color::Color};
->>>>>>> 4dd9eaba
 
 /// Represents a foreground or a background color.
 ///
