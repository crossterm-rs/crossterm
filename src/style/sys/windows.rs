--- conflicted
+++ resolved
@@ -133,11 +133,8 @@
 
                         const REMOVE_BG_MASK: u16 = BG_INTENSITY | BG_RED | BG_GREEN | BG_BLUE;
                         // remove all background values from the original color, we don't want to reset those.
-<<<<<<< HEAD
-                        original_color & !(REMOVE_BG_MASK)
-=======
+
                         original_color & !REMOVE_BG_MASK
->>>>>>> 42851999
                     }
 
                     /* WinApi will be used for systems that do not support ANSI, those are windows version less then 10. RGB and 255 (AnsiBValue) colors are not supported in that case.*/
@@ -169,11 +166,8 @@
 
                         const REMOVE_FG_MASK: u16 = FG_INTENSITY | FG_RED | FG_GREEN | FG_BLUE;
                         // remove all foreground values from the original color, we don't want to reset those.
-<<<<<<< HEAD
-                        original_color & !(REMOVE_FG_MASK)
-=======
+
                         original_color & !REMOVE_FG_MASK
->>>>>>> 42851999
                     }
                     /* WinApi will be used for systems that do not support ANSI, those are windows version less then 10. RGB and 255 (AnsiBValue) colors are not supported in that case.*/
                     Color::Rgb { .. } => 0,
