--- conflicted
+++ resolved
@@ -33,14 +33,10 @@
   - rustup --version
   - rustc --version
   - if [ "$TRAVIS_RUST_VERSION" = "stable" ]; then cargo fmt --all -- --check; fi
-<<<<<<< HEAD
-  - cargo fmt --all -- --check
-=======
   - cargo clippy -- -D clippy::all
->>>>>>> 011a47e9
   - cargo build
   - cargo test --lib -- --nocapture --test-threads 1
   - cargo test --lib --features serde -- --nocapture --test-threads 1
   - cargo test --lib --features event-stream -- --nocapture --test-threads 1
   - cargo test --all-features -- --nocapture --test-threads 1
-  - cargo package+  - if [ "$TRAVIS_RUST_VERSION" = "stable" ]; then cargo package; fi