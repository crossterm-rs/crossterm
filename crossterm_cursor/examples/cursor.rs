//!
//! Examples of actions that could be performed with the cursor.
//!

extern crate crossterm_cursor;

use crossterm_cursor::cursor;

/// Set the cursor to position X: 10, Y: 5 in the terminal.
pub fn goto() {
    // Get the cursor
    let cursor = cursor();
    // Set the cursor to position X: 10, Y: 5 in the terminal
    cursor.goto(10, 5);
}

/// get the cursor position
pub fn pos() {
    // Get the cursor
    let cursor = cursor();
    // get the cursor position.
    let (x, y) = cursor.pos();

    println!("{} {}", x, y);
}

/// Move the cursor 3 up | demonstration.
pub fn move_up() {
    // Get the cursor
    let mut cursor = cursor();

    // Move the cursor to position 3 times to the up in the terminal
    cursor.move_up(10);
}

/// Move the cursor 3 to the right | demonstration.
pub fn move_right() {
    let mut cursor = cursor();
    // Move the cursor to position 3 times to the right in the terminal
    cursor.move_right(3);
}

/// Move the cursor 3 down | demonstration.
pub fn move_down() {
    let mut cursor = cursor();
    // Move the cursor to position 3 times to the down in the terminal
    cursor.move_down(3);
}

/// Save and reset cursor position | demonstration..
pub fn save_and_reset_position() {
    let cursor = cursor();

    // Goto X: 5 Y: 5
    cursor.goto(5, 5);
    // Safe cursor position: X: 5 Y: 5
    cursor.save_position();
    // Goto X: 5 Y: 20
    cursor.goto(5, 20);
    // Print at X: 5 Y: 20.
    println!("Yea!");
    // Reset back to X: 5 Y: 5.
    cursor.reset_position();
    // Print Back at X: 5 Y: 5.
    println!("Back");

    println!()
}

/// Hide cursor display | demonstration.
pub fn hide_cursor() {
    let cursor = cursor();
    cursor.hide();
}

/// Show cursor display | demonstration.
pub fn show_cursor() {
    let cursor = cursor();
    cursor.show();
}

/// Show cursor display, only works on certain terminals.| demonstration
pub fn blink_cursor() {
    let cursor = cursor();
    cursor.blink(false);
    cursor.blink(false);
}

use self::crossterm_cursor::{
    QueueableCommand, ExecutableCommand,
    execute, schedule, BlinkOff, BlinkOn, Command, Down, Goto, Hide, Left, Output, ResetPos, Right,
    SavePos, Show, Up,
};
use std::io::{stdout, Write};
use std::thread;
use std::time::{Duration, Instant};
use std::fmt::Display;

fn benchmark_cursor_goto() -> f32 {
    let mut stdout = ::std::io::stdout();

    let instant1 = Instant::now();
    for i in 0..10 {
        for x in 0..200 {
            for y in 0..50 {
                schedule!(stdout, Goto(x, y), Hide, Output(y.to_string()));
            }
        }
    }

    let new_api = instant1.elapsed();
    let cursor = cursor();
    let instant2 = Instant::now();
    for i in 0..10 {
        for x in 0..200 {
            for y in 0..50 {
                cursor.goto(x, y);
                print!("{}",y.to_string());
            }
        }
    }
    let old_api = instant2.elapsed();

    let speed_improvement = ((old_api.as_millis() as f32 - new_api.as_millis() as f32) / old_api.as_millis() as f32) * 100.;

    speed_improvement
}

fn start_goto_benchmark() {
    let mut stdout = ::std::io::stdout();

<<<<<<< HEAD
    stdout
        .queue(Goto(5, 5))
        .queue(Output("#".to_string()))
        .flush();

    println!("out: {}", Output("1".to_string()));
}
=======
    let mut performance_metrics = Vec::new();
    for i in 1..=20 {
        performance_metrics.push(benchmark_cursor_goto());
    }

    println!("Average Performance Improvement mesearued 10 times {:.2} %", performance_metrics.iter().sum::<f32>() / 20.);
}

fn main() {

}
>>>>>>> 5a4934bb
<|MERGE_RESOLUTION|>--- conflicted
+++ resolved
@@ -87,14 +87,13 @@
 }
 
 use self::crossterm_cursor::{
-    QueueableCommand, ExecutableCommand,
-    execute, schedule, BlinkOff, BlinkOn, Command, Down, Goto, Hide, Left, Output, ResetPos, Right,
-    SavePos, Show, Up,
+    execute, schedule, BlinkOff, BlinkOn, Command, Down, ExecutableCommand, Goto, Hide, Left,
+    Output, QueueableCommand, ResetPos, Right, SavePos, Show, Up,
 };
+use std::fmt::Display;
 use std::io::{stdout, Write};
 use std::thread;
 use std::time::{Duration, Instant};
-use std::fmt::Display;
 
 fn benchmark_cursor_goto() -> f32 {
     let mut stdout = ::std::io::stdout();
@@ -115,13 +114,15 @@
         for x in 0..200 {
             for y in 0..50 {
                 cursor.goto(x, y);
-                print!("{}",y.to_string());
+                print!("{}", y.to_string());
             }
         }
     }
     let old_api = instant2.elapsed();
 
-    let speed_improvement = ((old_api.as_millis() as f32 - new_api.as_millis() as f32) / old_api.as_millis() as f32) * 100.;
+    let speed_improvement = ((old_api.as_millis() as f32 - new_api.as_millis() as f32)
+        / old_api.as_millis() as f32)
+        * 100.;
 
     speed_improvement
 }
@@ -129,24 +130,24 @@
 fn start_goto_benchmark() {
     let mut stdout = ::std::io::stdout();
 
-<<<<<<< HEAD
+    let mut performance_metrics = Vec::new();
+    for i in 1..=20 {
+        performance_metrics.push(benchmark_cursor_goto());
+    }
+
+    println!(
+        "Average Performance Improvement mesearued 10 times {:.2} %",
+        performance_metrics.iter().sum::<f32>() / 20.
+    );
+}
+
+fn main() {
+    let mut stdout = ::std::io::stdout();
+
     stdout
         .queue(Goto(5, 5))
         .queue(Output("#".to_string()))
         .flush();
 
     println!("out: {}", Output("1".to_string()));
-}
-=======
-    let mut performance_metrics = Vec::new();
-    for i in 1..=20 {
-        performance_metrics.push(benchmark_cursor_goto());
-    }
-
-    println!("Average Performance Improvement mesearued 10 times {:.2} %", performance_metrics.iter().sum::<f32>() / 20.);
-}
-
-fn main() {
-
-}
->>>>>>> 5a4934bb
+}