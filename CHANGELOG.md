--- conflicted
+++ resolved
@@ -1,12 +1,3 @@
-<<<<<<< HEAD
-# Next Version
-
-- Derived 'Copy' for 'KeyEvent'
-- Removed old API
-    - Removed: `Terminal`, `terminal`, `Crossterm::terminal`
-    - Moved: `Terminal::size` => `crossterm::size` 
-
-=======
 # Master
 
 - `input` module
@@ -23,8 +14,12 @@
     - Rename `ResetPos` to `ResetPosition`
     - Rename `SavePos` to `SavePosition`
     - Remove re-export cursor module types at root level, are now accessible from `crossterm::cursor`
+- `terminal`
+     - Remove `Terminal`, `terminal`, `Crossterm::terminal()`
+     - Introduce static function `crossterm::terminal::size` in place of `Terminal::size`
+     - Introduce static function `crossterm::terminal::exit` in place of `Terminal::exit`
+     - Remove re-export terminal module types at root level, are move those to `crossterm::terminal`
      
->>>>>>> 0479d68f
 # Version 0.12.1
 
 - All the `crossterm_` crates code was moved to the `crossterm` crate
