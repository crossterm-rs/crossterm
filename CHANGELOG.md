# Master

- `input` module
    - Derive 'Copy' for 'KeyEvent'
- `cursor` module
    - Remove `TerminalCursor`, `cursor`, `Crossterm::cursor()`
    - Introduce static function `crossterm::cursor::position` in place of `TerminalCursor::pos`
    - Rename `Goto` to `MoveTo`
    - Rename `Up` to `MoveLeft`
    - Rename `Right` to `MoveRight`
    - Rename `Down` to `MoveDown`
    - Rename `BlinkOn` to `EnableBlinking`
    - Rename `BlinkOff` to `DisableBlinking`
    - Rename `ResetPos` to `ResetPosition`
    - Rename `SavePos` to `SavePosition`
    - Remove re-export cursor module types at root level, are now accessible from `crossterm::cursor`
<<<<<<< HEAD
- `terminal`
     - Remove `Terminal`, `terminal`, `Crossterm::terminal()`
     - Introduce static function `crossterm::terminal::size` in place of `Terminal::size`
     - Introduce static function `crossterm::terminal::exit` in place of `Terminal::exit`
     - Remove re-export terminal module types at root level, are move those to `crossterm::terminal`
     
=======
 - `style module`
    - Rename `ObjectStyle` to `ContentStyle`. Now full names are used for methods.
    - Rename `StyledObject` to `StyledContent` and made members private. 
    - Rename `attr` method to `attribute`.
    - Rename `Attribute::NoInverse` to `NoReverse`
  
>>>>>>> ea7130a4
# Version 0.12.1

- All the `crossterm_` crates code was moved to the `crossterm` crate
  - `crossterm_cursor` is in the `cursor` module, etc.
  - All these modules are public
- No public API breaking changes

# Version 0.12.0

- Following crates are deprecated and no longer maintained
  - `crossterm_cursor`
  - `crossterm_input`
  - `crossterm_screen`
  - `crossterm_style`
  - `crossterm_terminal`
  - `crossterm_utils`

## `crossterm_cursor` 0.4.0

- Internal refactoring ([PR #2](https://github.com/crossterm-rs/crossterm-cursor/pull/2))
  - Improved public documentation
  - `sys` module is no longer public
- Fixed examples link ([PR #6](https://github.com/crossterm-rs/crossterm-cursor/pull/6))
- Sync documentation style ([PR #7](https://github.com/crossterm-rs/crossterm-cursor/pull/7))
- Removed all references to the crossterm book ([PR #8](https://github.com/crossterm-rs/crossterm-cursor/pull/8))
- Replaced `RAW_MODE_ENABLED` with `is_raw_mode_enabled` ([PR #9](https://github.com/crossterm-rs/crossterm-cursor/pull/9))
- Use `SyncReader` & `InputEvent::CursorPosition` for `pos_raw()` ([PR #10](https://github.com/crossterm-rs/crossterm-cursor/pull/10))

## `crossterm_input` 0.5.0

- Internal refactoring ([PR #3](https://github.com/crossterm-rs/crossterm-input/pull/3))
  - Removed unsafe `static mut`
  - Documentation update
  - Remove all references to the crossterm book
- Sync documentation style ([PR #4](https://github.com/crossterm-rs/crossterm-input/pull/4))
- Sync `SyncReader::next()` Windows and UNIX behavior ([PR #5](https://github.com/crossterm-rs/crossterm-input/pull/5))
- Remove all references to the crossterm book ([PR #6](https://github.com/crossterm-rs/crossterm-input/pull/6))
- Mouse coordinates synchronized with the cursor ([PR #7](https://github.com/crossterm-rs/crossterm-input/pull/7))
  - Upper/left reported as `(0, 0)`
- Fixed bug that read sync didn't block (Windows) ([PR #8](https://github.com/crossterm-rs/crossterm-input/pull/8))
- Refactored UNIX readers ([PR #9](https://github.com/crossterm-rs/crossterm-input/pull/9))
  - AsyncReader produces mouse events
  - One reading thread per application, not per `AsyncReader`
  - Cursor position no longer consumed by another `AsyncReader`
  - Implemented sync reader for read_char (requires raw mode)
  - Fixed `SIGTTIN` when executed under the LLDB
  - Added mio for reading from FD and more efficient polling (UNIX only)
- Sync UNIX and Windows vertical mouse position ([PR #11](https://github.com/crossterm-rs/crossterm-input/pull/11))
  - Top is always reported as `0`

## `crossterm_screen` 0.3.2

- `to_alternate` switch back to main screen if it fails to switch into raw mode ([PR #4](https://github.com/crossterm-rs/crossterm-screen/pull/4))
- Improve the documentation ([PR #5](https://github.com/crossterm-rs/crossterm-screen/pull/5))
  - Public API
  - Include the book content in the documentation
- Remove all references to the crossterm book ([PR #6](https://github.com/crossterm-rs/crossterm-screen/pull/6))
- New commands introduced ([PR #7](https://github.com/crossterm-rs/crossterm-screen/pull/7))
  - `EnterAlternateScreen`
  - `LeaveAlternateScreen`
- Sync Windows and UNIX raw mode behavior ([PR #8](https://github.com/crossterm-rs/crossterm-screen/pull/8))

## `crossterm_style` 0.5.2

- Refactoring ([PR #2](https://github.com/crossterm-rs/crossterm-style/pull/2))
  - Added unit tests
  - Restructured files
  - Improved documentation and added book page to lib.rs
  - Fixed bug with `SetBg` command, WinApi logic
  - Fixed bug with `StyledObject`, used stdout for resetting terminal color
  - Introduced `ResetColor` command
- Sync documentation style ([PR #3](https://github.com/crossterm-rs/crossterm-style/pull/3))
- Remove all references to the crossterm book ([PR #4](https://github.com/crossterm-rs/crossterm-style/pull/4))
- Windows 7 grey/white foreground/intensity swapped ([PR #5](https://github.com/crossterm-rs/crossterm-style/pull/5))

## `crossterm_terminal` 0.3.2

- Removed `crossterm_cursor::sys` dependency ([PR #2](https://github.com/crossterm-rs/crossterm-terminal/pull/2))
- Internal refactoring & documentation ([PR #3](https://github.com/crossterm-rs/crossterm-terminal/pull/3))
- Removed all references to the crossterm book ([PR #4](https://github.com/crossterm-rs/crossterm-terminal/pull/4))

## `crossterm_utils` 0.4.0

- Add deprecation note ([PR #3](https://github.com/crossterm-rs/crossterm-utils/pull/3))
- Remove all references to the crossterm book ([PR #4](https://github.com/crossterm-rs/crossterm-utils/pull/4))
- Remove unsafe static mut ([PR #5](https://github.com/crossterm-rs/crossterm-utils/pull/5))
  - `sys::unix::RAW_MODE_ENABLED` replaced with `sys::unix::is_raw_mode_enabled()` (breaking)
  - New `lazy_static` dependency

## `crossterm_winapi` 0.3.0

- Make read sync block for windows systems ([PR #2](https://github.com/crossterm-rs/crossterm-winapi/pull/2))

# Version 0.11.1

- Maintenance release
- All sub-crates were moved to their own repositories in the `crossterm-rs` organization

# Version 0.11.0

As a preparation for crossterm 0.1.0 we have moved crossterm to an organisation called 'crossterm-rs'.

### Code Quality

- Code Cleanup: [warning-cleanup], [crossterm_style-cleanup], [crossterm_screen-cleanup], [crossterm_terminal-cleanup], [crossterm_utils-cleanup], [2018-cleanup], [api-cleanup-1], [api-cleanup-2], [api-cleanup-3]
- Examples: [example-cleanup_1], [example-cleanup_2], [example-fix], [commandbar-fix], [snake-game-improved]
- Fixed all broken tests and added tests

### Important Changes

- Return written bytes: [return-written-bytes]
- Added derives: `Debug` for `ObjectStyle`  [debug-derive], Serialize/Deserialize for key events [serde]
- Improved error handling:
    - Return `crossterm::Result` from all api's: [return_crossterm_result]
         * `TerminalCursor::pos()` returns `Result<(u16, u16)>`
         * `Terminal::size()` returns `Result<(u16, u16)>`
         * `TerminalCursor::move_*` returns `crossterm::Result`
         * `ExecutableCommand::queue` returns `crossterm::Result`
         * `QueueableCommand::queue` returns `crossterm::Result`
         * `get_available_color_count` returns no result
         * `RawScreen::into_raw_mode` returns `crossterm::Result` instead of `io::Result`
         * `RawScreen::disable_raw_mode` returns `crossterm::Result` instead of `io::Result`
         * `AlternateScreen::to_alternate` returns `crossterm::Result` instead of `io::Result`
         * `TerminalInput::read_line` returns `crossterm::Result` instead of `io::Result`
         * `TerminalInput::read_char` returns `crossterm::Result` instead of `io::Result`
         * Maybe I forgot something, a lot of functions have changed
     - Removed all unwraps/expects from library
- Added KeyEvent::Enter and KeyEvent::Tab: [added-key-event-enter], [added-key-event-tab]
- Synced set/get terminal size behaviour: [fixed-get-set-terminal-size]
- Method renames:
    * `AsyncReader::stop_reading()` to `stop()`
    * `RawScreen::disable_raw_mode_on_drop` to `keep_raw_mode_on_drop`
    * `TerminalCursor::reset_position()` to `restore_position()`
    * `Command::get_anis_code()` to `ansi_code()`
    * `available_color_count` to `available_color_count()`
    * `Terminal::terminal_size` to `Terminal::size`
    * `Console::get_handle` to `Console::handle`
- All `i16` values for indexing: set size, set cursor pos, scrolling synced to `u16` values
- Command API takes mutable self instead of self

[serde]: https://github.com/crossterm-rs/crossterm/pull/190

[debug-derive]: https://github.com/crossterm-rs/crossterm/pull/192
[example-fix]: https://github.com/crossterm-rs/crossterm/pull/193
[commandbar-fix]: https://github.com/crossterm-rs/crossterm/pull/204

[warning-cleanup]: https://github.com/crossterm-rs/crossterm/pull/198
[example-cleanup_1]: https://github.com/crossterm-rs/crossterm/pull/196
[example-cleanup_2]: https://github.com/crossterm-rs/crossterm/pull/225
[snake-game-improved]: https://github.com/crossterm-rs/crossterm/pull/231
[crossterm_style-cleanup]: https://github.com/crossterm-rs/crossterm/pull/208
[crossterm_screen-cleanup]: https://github.com/crossterm-rs/crossterm/pull/209
[crossterm_terminal-cleanup]: https://github.com/crossterm-rs/crossterm/pull/210
[crossterm_utils-cleanup]: https://github.com/crossterm-rs/crossterm/pull/211
[2018-cleanup]: https://github.com/crossterm-rs/crossterm/pull/222
[wild-card-cleanup]: https://github.com/crossterm-rs/crossterm/pull/224

[api-cleanup-1]: https://github.com/crossterm-rs/crossterm/pull/235
[api-cleanup-2]: https://github.com/crossterm-rs/crossterm/pull/238
[api-cleanup-3]: https://github.com/crossterm-rs/crossterm/pull/240

[return-written-bytes]: https://github.com/crossterm-rs/crossterm/pull/212

[return_crossterm_result]: https://github.com/crossterm-rs/crossterm/pull/232
[added-key-event-tab]: https://github.com/crossterm-rs/crossterm/pull/239
[added-key-event-enter]: https://github.com/crossterm-rs/crossterm/pull/236
[fixed-get-set-terminal-size]: https://github.com/crossterm-rs/crossterm/pull/242

# Version 0.10.1

# Version 0.10.0 ~ yanked
- Implemented command API, to have better performance and more control over how and when commands are executed. [PR](https://github.com/crossterm-rs/crossterm/commit/1a60924abd462ab169b6706aab68f4cca31d7bc2), [issue](https://github.com/crossterm-rs/crossterm/issues/171)
- Fixed showing, hiding cursor windows implementation
- Removed some of the parsing logic from windows keys to ansi codes to key events [PR](https://github.com/crossterm-rs/crossterm/commit/762c3a9b8e3d1fba87acde237f8ed09e74cd9ecd)
- Made terminal size 1-based [PR](https://github.com/crossterm-rs/crossterm/commit/d689d7e8ed46a335474b8262bd76f21feaaf0c50)
- Added some derive implementation

# Version 0.9.6

- Copy for KeyEvent
- CTRL + Left, Down, Up, Right key support
- SHIFT + Left, Down, Up, Right key support
- Fixed UNIX cursor position bug [issue](https://github.com/crossterm-rs/crossterm/issues/140), [PR](https://github.com/crossterm-rs/crossterm/pull/152)

# Version 0.9.5

- Prefetching buffer size for more efficient windows input reads. [PR](https://github.com/crossterm-rs/crossterm/pull/144)

# Version 0.9.4

- Reset foreground and background color individually. [PR](https://github.com/crossterm-rs/crossterm/pull/138)
- Backtap input support. [PR](https://github.com/crossterm-rs/crossterm/pull/129)
- Corrected white/grey and added dark grey.
- Fixed getting cursor position with raw screen enabled. [PR](https://github.com/crossterm-rs/crossterm/pull/134)
- Removed one redundant stdout lock

# Version 0.9.3

- Removed println from `SyncReader`

## Version 0.9.2

- Terminal size linux was not 0-based
- Windows mouse input event position was 0-based ans should be 1-based
- Result, ErrorKind are made re-exported
- Fixed some special key combination detections for UNIX systems
- Made FreeBSD compile

## Version 0.9.1

- Fixed libc compile error

## Version 0.9.0 (yanked)

This release is all about moving to a stabilized API for 1.0.

- Major refactor and cleanup.
- Improved performance;
    - No locking when writing to stdout.
    - UNIX doesn't have any dynamic dispatch anymore.
    - Windows has improved the way to check if ANSI modes are enabled.
    - Removed lot's of complex API calls: `from_screen`, `from_output`
    - Removed `Arc<TerminalOutput>` from all internal Api's.
- Removed termios dependency for UNIX systems.
- Upgraded deps.
- Removed about 1000 lines of code
    - `TerminalOutput`
    - `Screen`
    - unsafe code
    - Some duplicated code introduced by a previous refactor.
- Raw modes UNIX systems improved
- Added `NoItalic` attribute

## Version 0.8.2

- Bug fix for sync reader UNIX.

## Version 0.8.1

- Added public re-exports for input.

# Version 0.8.0

- Introduced KeyEvents
- Introduced MouseEvents
- Upgraded crossterm_winapi 0.2

# Version 0.7.0

- Introduced more `Attributes`
- Introduced easier ways to style text [issue 87](https://github.com/crossterm-rs/crossterm/issues/87).
- Removed `ColorType` since it was unnecessary.

# Version 0.6.0

- Introduced feature flags; input, cursor, style, terminal, screen.
- All modules are moved to their own crate.
- Introduced crossterm workspace
- Less dependencies.
- Improved namespaces.

[PR 84](https://github.com/crossterm-rs/crossterm/pull/84)

# Version 0.5.5

- Error module is made public [PR 78](https://github.com/crossterm-rs/crossterm/pull/78).

# Version 0.5.4

- WinApi rewrite and correctly error handled [PR 67](https://github.com/crossterm-rs/crossterm/pull/67)
- Windows attribute support [PR 62](https://github.com/crossterm-rs/crossterm/pull/62)
- Readline bug fix windows systems [PR 62](https://github.com/crossterm-rs/crossterm/pull/62)
- Error handling improvement.
- General refactoring, all warnings removed.
- Documentation improvement.

# Version 0.5.1

- Documentation refactor.
- Fixed broken API documentation [PR 53](https://github.com/crossterm-rs/crossterm/pull/53).

# Version 0.5.0

- Added ability to pause the terminal [issue](https://github.com/crossterm-rs/crossterm/issues/39)
- RGB support for Windows 10 systems
- ANSI color value (255) color support
- More convenient API, no need to care about `Screen` unless working with when working with alternate or raw screen [PR](https://github.com/crossterm-rs/crossterm/pull/44)
- Implemented Display for styled object

# Version 0.4.3

- Fixed bug [issue 41](https://github.com/crossterm-rs/crossterm/issues/41)

# Version 0.4.2

- Added functionality to make a styled object writable to screen [issue 33](https://github.com/crossterm-rs/crossterm/issues/33)
- Added unit tests.
- Bugfix with getting terminal size unix.
- Bugfix with returning written bytes [pull request 31](https://github.com/crossterm-rs/crossterm/pull/31)
- removed methods calls: `as_any()` and `as_any_mut()` from `TerminalOutput`

# Version 0.4.1

- Fixed resizing of ansi terminal with and height where in the wrong order.

# Version 0.4.0

- Input support (read_line, read_char, read_async, read_until_async)
- Styling module improved
- Everything is multithreaded (`Send`, `Sync`)
- Performance enhancements: removed mutexes, removed state manager, removed context type removed unnecessarily RC types.
- Bug fix resetting console color.
- Bug fix whit undoing raw modes.
- More correct error handling.
- Overall commend improvement.
- Overall refactor of code.

# Version 0.3.0

This version has some braking changes check [upgrade manual](UPGRADE%20Manual.md) for more information about what is changed.
I think you should not switch to version `0.3.0` if you aren't going to use the AlternateScreen feature.
Because you will have some work to get to the new version of crossterm depending on your situation.

Some Features crossterm 0.3.0
- Alternate Screen for windows and unix systems.
- Raw screen for unix and windows systems [Issue 5](https://github.com/crossterm-rs/crossterm/issues/5)..
- Hiding an showing the cursor.
- Control over blinking of the terminal cursor (only some terminals are supporting this).
- The terminal state will be set to its original state when process ends [issue7](https://github.com/crossterm-rs/crossterm/issues/7).
- exit the current process.

## Alternate screen

This create supports alternate screen for both windows and unix systems. You can use

*Nix style applications often utilize an alternate screen buffer, so that they can modify the entire contents of the buffer, without affecting the application that started them.
The alternate buffer is exactly the dimensions of the window, without any scrollback region.
For an example of this behavior, consider when vim is launched from bash.
Vim uses the entirety of the screen to edit the file, then returning to bash leaves the original buffer unchanged.

I Highly recommend you to check the `examples/program_examples/first_depth_search` for seeing this in action.

## Raw screen

This crate now supports raw screen for both windows and unix systems.
What exactly is raw state:
- No line buffering.
   Normally the terminals uses line buffering. This means that the input will be send to the terminal line by line.
   With raw mode the input will be send one byte at a time.
- Input
  All input has to be written manually by the programmer.
- Characters
  The characters are not processed by the terminal driver, but are sent straight through.
  Special character have no meaning, like backspace will not be interpret as backspace but instead will be directly send to the terminal.
With these modes you can easier design the terminal screen.

## Some functionalities added

- Hiding and showing terminal cursor
- Enable or disabling blinking of the cursor for unix systems (this is not widely supported)
- Restoring the terminal to original modes.
- Added a [wrapper](https://github.com/crossterm-rs/crossterm/blob/master/src/shared/crossterm.rs) for managing all the functionalities of crossterm `Crossterm`.
- Exit the current running process

## Examples
Added [examples](https://github.com/crossterm-rs/crossterm/tree/master/examples) for each version of the crossterm version.
Also added a folder with some [real life examples](https://github.com/crossterm-rs/crossterm/tree/master/examples/program_examples).

## Context

What is the `Context`  all about? This `Context` has several reasons why it is introduced into `crossterm version 0.3.0`.
These points are related to the features like `Alternatescreen` and managing the terminal state.

- At first `Terminal state`:

    Because this is a terminal manipulating library there will be made changes to terminal when running an process.
    If you stop the process you want the terminal back in its original state.
    Therefore, I need to track the changes made to the terminal.

- At second `Handle to the console`

    In Rust we can use `stdout()` to get an handle to the current default console handle.
    For example when in unix systems you want to print something to the main screen you can use the following code:

        write!(std::io::stdout(), "{}", "some text").

    But things change when we are in alternate screen modes.
    We can not simply use `stdout()` to get a handle to the alternate screen, since this call returns the current default console handle (handle to mainscreen).

    Because of that we need to store an handle to the current screen.
    This handle could be used to put into alternate screen modes and back into main screen modes.
    Through this stored handle Crossterm can execute its command and write on and to the current screen whether it be alternate screen or main screen.

    For unix systems we store the handle gotten from `stdout()` for windows systems that are not supporting ANSI escape codes we store WinApi `HANDLE` struct witch will provide access to the current screen.

So to recap this `Context` struct is a wrapper for a type that manges terminal state changes.
When this `Context` goes out of scope all changes made will be undone.
Also is this `Context` is a wrapper for access to the current console screen.

Because Crossterm needs access to the above to types quite often I have chosen to add those two in one struct called `Context` so that this type could be shared throughout library.
Check this link for more info: [cleanup of rust code](https://stackoverflow.com/questions/48732387/how-can-i-run-clean-up-code-in-a-rust-library).
More info over writing to alternate screen buffer on windows and unix see this [link](https://github.com/crossterm-rs/crossterm/issues/17)

__Now the user has to pass an context type to the modules of Crossterm like this:__

      let context = Context::new();

      let cursor = cursor(&context);
      let terminal = terminal(&context);
      let color = color(&context);

Because this looks a little odd I will provide a type withs will manage the `Context` for you. You can call the different modules like the following:

      let crossterm = Crossterm::new();
      let color = crossterm.color();
      let cursor = crossterm.cursor();
      let terminal = crossterm.terminal();


### Alternate screen
When you want to switch to alternate screen there are a couple of things to keep in mind for it to work correctly.
First off some code of how to switch to Alternate screen, for more info check the [alternate screen example](https://github.com/crossterm-rs/crossterm/blob/master/examples/alternate_screen.rs).

_Create alternate screen from `Context`_

        // create context.
        let context = crossterm::Context::new();
        // create instance of Alternatescreen by the given context, this wil also switch to it.
        let mut screen = crossterm::AlternateScreen::from(context.clone());
        // write to the alternate screen.
        write!(screen,  "test");

_Create alternate screen from `Crossterm`:_

        // create context.
        let crossterm = ::crossterm::Crossterm::new();
        // create instance of Alternatescreen by the given refrence to crossterm, this wil also switch to it.
        let mut screen = crossterm::AlternateScreen::from(&crossterm);
        // write to the alternate screen.
        write!(screen,  "test");

like demonstrated above, to get the functionalities of `cursor(), color(), terminal()` also working on alternate screen.
You need to pass it the same `Context` as you have passed to the previous three called functions,
If you don't use the same `Context` in `cursor(), color(), terminal()` than these modules will be using the main screen and you will not see anything at the alternate screen. If you use the [Crossterm](https://github.com/crossterm-rs/crossterm/blob/master/src/shared/crossterm.rs) type you can get the `Context` from it by calling the crossterm.get_context() whereafter you can create the AlternateScreen from it.

# Version 0.2.2

- Bug see [issue 15](https://github.com/crossterm-rs/crossterm/issues/15)

# Version 0.2.1

- Default ANSI escape codes for windows machines, if windows does not support ANSI switch back to WinApi.
- method grammar mistake fixed [Issue 3](https://github.com/crossterm-rs/crossterm/issues/3)
- Some Refactorings in method names see [issue 4](https://github.com/crossterm-rs/crossterm/issues/4)
- Removed bin reference from crate [Issue 6](https://github.com/crossterm-rs/crossterm/issues/6)
- Get position unix fixed [issue 8](https://github.com/crossterm-rs/crossterm/issues/8)

# Version 0.2

- 256 color support.
- Text Attributes like: bold, italic, underscore and crossed word ect.
- Custom ANSI color code input to set fore- and background color for unix.
- Storing the current cursor position and resetting to that stored cursor position later.
- Resizing the terminal.<|MERGE_RESOLUTION|>--- conflicted
+++ resolved
@@ -14,21 +14,17 @@
     - Rename `ResetPos` to `ResetPosition`
     - Rename `SavePos` to `SavePosition`
     - Remove re-export cursor module types at root level, are now accessible from `crossterm::cursor`
-<<<<<<< HEAD
 - `terminal`
      - Remove `Terminal`, `terminal`, `Crossterm::terminal()`
      - Introduce static function `crossterm::terminal::size` in place of `Terminal::size`
      - Introduce static function `crossterm::terminal::exit` in place of `Terminal::exit`
      - Remove re-export terminal module types at root level, are move those to `crossterm::terminal`
-     
-=======
- - `style module`
+- `style module`
     - Rename `ObjectStyle` to `ContentStyle`. Now full names are used for methods.
     - Rename `StyledObject` to `StyledContent` and made members private. 
     - Rename `attr` method to `attribute`.
     - Rename `Attribute::NoInverse` to `NoReverse`
-  
->>>>>>> ea7130a4
+    
 # Version 0.12.1
 
 - All the `crossterm_` crates code was moved to the `crossterm` crate
