# Master

- `input` module
    - Derive 'Copy' for 'KeyEvent'
    - Add the `EnableMouseCapture` and `EnableMouseCapture` commands
- `cursor` module
    - Remove `TerminalCursor`, `cursor`, `Crossterm::cursor()`
    - Introduce static function `crossterm::cursor::position` in place of `TerminalCursor::pos`
    - Rename `Goto` to `MoveTo`
    - Rename `Up` to `MoveLeft`
    - Rename `Right` to `MoveRight`
    - Rename `Down` to `MoveDown`
    - Rename `BlinkOn` to `EnableBlinking`
    - Rename `BlinkOff` to `DisableBlinking`
    - Rename `ResetPos` to `ResetPosition`
    - Rename `SavePos` to `SavePosition`
    - Remove re-export cursor module types at root level, are now accessible from `crossterm::cursor`
- `terminal`
     - Remove `Terminal`, `terminal`, `Crossterm::terminal()`
     - Introduce static function `crossterm::terminal::size` in place of `Terminal::size`
     - Introduce static function `crossterm::terminal::exit` in place of `Terminal::exit`
     - Remove re-export terminal module types at root level, are move those to `crossterm::terminal`
- `style module`
    - Rename `ObjectStyle` to `ContentStyle`. Now full names are used for methods.
    - Rename `StyledObject` to `StyledContent` and made members private.
<<<<<<< HEAD
    - Rename `PrintStyledFont` to `PrintStyledContent`
    - Rename `attr` method to `attribute`.
    - Rename `Attribute::NoInverse` to `NoReverse`
    - `Crossterm::style()` and `Crossterm::color()`
    - Remove re-exports from style module at at root and only expose those in the `crossterm::style` module.
    - Remove `TerminalColor` (/style.rs), 
    - Remove `color` (style.rs)
    - Update documentation
    - Made `Colored` private, user should use commands instead. 
    - Rename `SetFg` -> `SetForegroundColor`
    - Rename `SetBg` -> `SetBackgroundColor`
    - Rename `SetAttr` -> `SetAttribute`
    - Rename `ContentStyle::fg_color` -> `ContentStyle::foreground_color`
    - Rename `ContentStyle::bg_color` -> `ContentStyle::background_color`
    - Rename `ContentStyle::attrs` -> `ContentStyle::attributes`
=======
    - Rename `attr` method to `attribute`.
    - Rename `Attribute::NoInverse` to `NoReverse`
>>>>>>> 66f8c485

# Version 0.12.1

- All the `crossterm_` crates code was moved to the `crossterm` crate
  - `crossterm_cursor` is in the `cursor` module, etc.
  - All these modules are public
- No public API breaking changes

# Version 0.12.0

- Following crates are deprecated and no longer maintained
  - `crossterm_cursor`
  - `crossterm_input`
  - `crossterm_screen`
  - `crossterm_style`
  - `crossterm_terminal`
  - `crossterm_utils`

## `crossterm_cursor` 0.4.0

- Internal refactoring ([PR #2](https://github.com/crossterm-rs/crossterm-cursor/pull/2))
  - Improved public documentation
  - `sys` module is no longer public
- Fixed examples link ([PR #6](https://github.com/crossterm-rs/crossterm-cursor/pull/6))
- Sync documentation style ([PR #7](https://github.com/crossterm-rs/crossterm-cursor/pull/7))
- Removed all references to the crossterm book ([PR #8](https://github.com/crossterm-rs/crossterm-cursor/pull/8))
- Replaced `RAW_MODE_ENABLED` with `is_raw_mode_enabled` ([PR #9](https://github.com/crossterm-rs/crossterm-cursor/pull/9))
- Use `SyncReader` & `InputEvent::CursorPosition` for `pos_raw()` ([PR #10](https://github.com/crossterm-rs/crossterm-cursor/pull/10))

## `crossterm_input` 0.5.0

- Internal refactoring ([PR #3](https://github.com/crossterm-rs/crossterm-input/pull/3))
  - Removed unsafe `static mut`
  - Documentation update
  - Remove all references to the crossterm book
- Sync documentation style ([PR #4](https://github.com/crossterm-rs/crossterm-input/pull/4))
- Sync `SyncReader::next()` Windows and UNIX behavior ([PR #5](https://github.com/crossterm-rs/crossterm-input/pull/5))
- Remove all references to the crossterm book ([PR #6](https://github.com/crossterm-rs/crossterm-input/pull/6))
- Mouse coordinates synchronized with the cursor ([PR #7](https://github.com/crossterm-rs/crossterm-input/pull/7))
  - Upper/left reported as `(0, 0)`
- Fixed bug that read sync didn't block (Windows) ([PR #8](https://github.com/crossterm-rs/crossterm-input/pull/8))
- Refactored UNIX readers ([PR #9](https://github.com/crossterm-rs/crossterm-input/pull/9))
  - AsyncReader produces mouse events
  - One reading thread per application, not per `AsyncReader`
  - Cursor position no longer consumed by another `AsyncReader`
  - Implemented sync reader for read_char (requires raw mode)
  - Fixed `SIGTTIN` when executed under the LLDB
  - Added mio for reading from FD and more efficient polling (UNIX only)
- Sync UNIX and Windows vertical mouse position ([PR #11](https://github.com/crossterm-rs/crossterm-input/pull/11))
  - Top is always reported as `0`

## `crossterm_screen` 0.3.2

- `to_alternate` switch back to main screen if it fails to switch into raw mode ([PR #4](https://github.com/crossterm-rs/crossterm-screen/pull/4))
- Improve the documentation ([PR #5](https://github.com/crossterm-rs/crossterm-screen/pull/5))
  - Public API
  - Include the book content in the documentation
- Remove all references to the crossterm book ([PR #6](https://github.com/crossterm-rs/crossterm-screen/pull/6))
- New commands introduced ([PR #7](https://github.com/crossterm-rs/crossterm-screen/pull/7))
  - `EnterAlternateScreen`
  - `LeaveAlternateScreen`
- Sync Windows and UNIX raw mode behavior ([PR #8](https://github.com/crossterm-rs/crossterm-screen/pull/8))

## `crossterm_style` 0.5.2

- Refactoring ([PR #2](https://github.com/crossterm-rs/crossterm-style/pull/2))
  - Added unit tests
  - Restructured files
  - Improved documentation and added book page to lib.rs
  - Fixed bug with `SetBg` command, WinApi logic
  - Fixed bug with `StyledObject`, used stdout for resetting terminal color
  - Introduced `ResetColor` command
- Sync documentation style ([PR #3](https://github.com/crossterm-rs/crossterm-style/pull/3))
- Remove all references to the crossterm book ([PR #4](https://github.com/crossterm-rs/crossterm-style/pull/4))
- Windows 7 grey/white foreground/intensity swapped ([PR #5](https://github.com/crossterm-rs/crossterm-style/pull/5))

## `crossterm_terminal` 0.3.2

- Removed `crossterm_cursor::sys` dependency ([PR #2](https://github.com/crossterm-rs/crossterm-terminal/pull/2))
- Internal refactoring & documentation ([PR #3](https://github.com/crossterm-rs/crossterm-terminal/pull/3))
- Removed all references to the crossterm book ([PR #4](https://github.com/crossterm-rs/crossterm-terminal/pull/4))

## `crossterm_utils` 0.4.0

- Add deprecation note ([PR #3](https://github.com/crossterm-rs/crossterm-utils/pull/3))
- Remove all references to the crossterm book ([PR #4](https://github.com/crossterm-rs/crossterm-utils/pull/4))
- Remove unsafe static mut ([PR #5](https://github.com/crossterm-rs/crossterm-utils/pull/5))
  - `sys::unix::RAW_MODE_ENABLED` replaced with `sys::unix::is_raw_mode_enabled()` (breaking)
  - New `lazy_static` dependency

## `crossterm_winapi` 0.3.0

- Make read sync block for windows systems ([PR #2](https://github.com/crossterm-rs/crossterm-winapi/pull/2))

# Version 0.11.1

- Maintenance release
- All sub-crates were moved to their own repositories in the `crossterm-rs` organization

# Version 0.11.0

As a preparation for crossterm 0.1.0 we have moved crossterm to an organisation called 'crossterm-rs'.

### Code Quality

- Code Cleanup: [warning-cleanup], [crossterm_style-cleanup], [crossterm_screen-cleanup], [crossterm_terminal-cleanup], [crossterm_utils-cleanup], [2018-cleanup], [api-cleanup-1], [api-cleanup-2], [api-cleanup-3]
- Examples: [example-cleanup_1], [example-cleanup_2], [example-fix], [commandbar-fix], [snake-game-improved]
- Fixed all broken tests and added tests

### Important Changes

- Return written bytes: [return-written-bytes]
- Added derives: `Debug` for `ObjectStyle`  [debug-derive], Serialize/Deserialize for key events [serde]
- Improved error handling:
    - Return `crossterm::Result` from all api's: [return_crossterm_result]
         * `TerminalCursor::pos()` returns `Result<(u16, u16)>`
         * `Terminal::size()` returns `Result<(u16, u16)>`
         * `TerminalCursor::move_*` returns `crossterm::Result`
         * `ExecutableCommand::queue` returns `crossterm::Result`
         * `QueueableCommand::queue` returns `crossterm::Result`
         * `get_available_color_count` returns no result
         * `RawScreen::into_raw_mode` returns `crossterm::Result` instead of `io::Result`
         * `RawScreen::disable_raw_mode` returns `crossterm::Result` instead of `io::Result`
         * `AlternateScreen::to_alternate` returns `crossterm::Result` instead of `io::Result`
         * `TerminalInput::read_line` returns `crossterm::Result` instead of `io::Result`
         * `TerminalInput::read_char` returns `crossterm::Result` instead of `io::Result`
         * Maybe I forgot something, a lot of functions have changed
     - Removed all unwraps/expects from library
- Added KeyEvent::Enter and KeyEvent::Tab: [added-key-event-enter], [added-key-event-tab]
- Synced set/get terminal size behaviour: [fixed-get-set-terminal-size]
- Method renames:
    * `AsyncReader::stop_reading()` to `stop()`
    * `RawScreen::disable_raw_mode_on_drop` to `keep_raw_mode_on_drop`
    * `TerminalCursor::reset_position()` to `restore_position()`
    * `Command::get_anis_code()` to `ansi_code()`
    * `available_color_count` to `available_color_count()`
    * `Terminal::terminal_size` to `Terminal::size`
    * `Console::get_handle` to `Console::handle`
- All `i16` values for indexing: set size, set cursor pos, scrolling synced to `u16` values
- Command API takes mutable self instead of self

[serde]: https://github.com/crossterm-rs/crossterm/pull/190

[debug-derive]: https://github.com/crossterm-rs/crossterm/pull/192
[example-fix]: https://github.com/crossterm-rs/crossterm/pull/193
[commandbar-fix]: https://github.com/crossterm-rs/crossterm/pull/204

[warning-cleanup]: https://github.com/crossterm-rs/crossterm/pull/198
[example-cleanup_1]: https://github.com/crossterm-rs/crossterm/pull/196
[example-cleanup_2]: https://github.com/crossterm-rs/crossterm/pull/225
[snake-game-improved]: https://github.com/crossterm-rs/crossterm/pull/231
[crossterm_style-cleanup]: https://github.com/crossterm-rs/crossterm/pull/208
[crossterm_screen-cleanup]: https://github.com/crossterm-rs/crossterm/pull/209
[crossterm_terminal-cleanup]: https://github.com/crossterm-rs/crossterm/pull/210
[crossterm_utils-cleanup]: https://github.com/crossterm-rs/crossterm/pull/211
[2018-cleanup]: https://github.com/crossterm-rs/crossterm/pull/222
[wild-card-cleanup]: https://github.com/crossterm-rs/crossterm/pull/224

[api-cleanup-1]: https://github.com/crossterm-rs/crossterm/pull/235
[api-cleanup-2]: https://github.com/crossterm-rs/crossterm/pull/238
[api-cleanup-3]: https://github.com/crossterm-rs/crossterm/pull/240

[return-written-bytes]: https://github.com/crossterm-rs/crossterm/pull/212

[return_crossterm_result]: https://github.com/crossterm-rs/crossterm/pull/232
[added-key-event-tab]: https://github.com/crossterm-rs/crossterm/pull/239
[added-key-event-enter]: https://github.com/crossterm-rs/crossterm/pull/236
[fixed-get-set-terminal-size]: https://github.com/crossterm-rs/crossterm/pull/242

# Version 0.10.1

# Version 0.10.0 ~ yanked
- Implemented command API, to have better performance and more control over how and when commands are executed. [PR](https://github.com/crossterm-rs/crossterm/commit/1a60924abd462ab169b6706aab68f4cca31d7bc2), [issue](https://github.com/crossterm-rs/crossterm/issues/171)
- Fixed showing, hiding cursor windows implementation
- Removed some of the parsing logic from windows keys to ansi codes to key events [PR](https://github.com/crossterm-rs/crossterm/commit/762c3a9b8e3d1fba87acde237f8ed09e74cd9ecd)
- Made terminal size 1-based [PR](https://github.com/crossterm-rs/crossterm/commit/d689d7e8ed46a335474b8262bd76f21feaaf0c50)
- Added some derive implementation

# Version 0.9.6

- Copy for KeyEvent
- CTRL + Left, Down, Up, Right key support
- SHIFT + Left, Down, Up, Right key support
- Fixed UNIX cursor position bug [issue](https://github.com/crossterm-rs/crossterm/issues/140), [PR](https://github.com/crossterm-rs/crossterm/pull/152)

# Version 0.9.5

- Prefetching buffer size for more efficient windows input reads. [PR](https://github.com/crossterm-rs/crossterm/pull/144)

# Version 0.9.4

- Reset foreground and background color individually. [PR](https://github.com/crossterm-rs/crossterm/pull/138)
- Backtap input support. [PR](https://github.com/crossterm-rs/crossterm/pull/129)
- Corrected white/grey and added dark grey.
- Fixed getting cursor position with raw screen enabled. [PR](https://github.com/crossterm-rs/crossterm/pull/134)
- Removed one redundant stdout lock

# Version 0.9.3

- Removed println from `SyncReader`

## Version 0.9.2

- Terminal size linux was not 0-based
- Windows mouse input event position was 0-based ans should be 1-based
- Result, ErrorKind are made re-exported
- Fixed some special key combination detections for UNIX systems
- Made FreeBSD compile

## Version 0.9.1

- Fixed libc compile error

## Version 0.9.0 (yanked)

This release is all about moving to a stabilized API for 1.0.

- Major refactor and cleanup.
- Improved performance;
    - No locking when writing to stdout.
    - UNIX doesn't have any dynamic dispatch anymore.
    - Windows has improved the way to check if ANSI modes are enabled.
    - Removed lot's of complex API calls: `from_screen`, `from_output`
    - Removed `Arc<TerminalOutput>` from all internal Api's.
- Removed termios dependency for UNIX systems.
- Upgraded deps.
- Removed about 1000 lines of code
    - `TerminalOutput`
    - `Screen`
    - unsafe code
    - Some duplicated code introduced by a previous refactor.
- Raw modes UNIX systems improved
- Added `NoItalic` attribute

## Version 0.8.2

- Bug fix for sync reader UNIX.

## Version 0.8.1

- Added public re-exports for input.

# Version 0.8.0

- Introduced KeyEvents
- Introduced MouseEvents
- Upgraded crossterm_winapi 0.2

# Version 0.7.0

- Introduced more `Attributes`
- Introduced easier ways to style text [issue 87](https://github.com/crossterm-rs/crossterm/issues/87).
- Removed `ColorType` since it was unnecessary.

# Version 0.6.0

- Introduced feature flags; input, cursor, style, terminal, screen.
- All modules are moved to their own crate.
- Introduced crossterm workspace
- Less dependencies.
- Improved namespaces.

[PR 84](https://github.com/crossterm-rs/crossterm/pull/84)

# Version 0.5.5

- Error module is made public [PR 78](https://github.com/crossterm-rs/crossterm/pull/78).

# Version 0.5.4

- WinApi rewrite and correctly error handled [PR 67](https://github.com/crossterm-rs/crossterm/pull/67)
- Windows attribute support [PR 62](https://github.com/crossterm-rs/crossterm/pull/62)
- Readline bug fix windows systems [PR 62](https://github.com/crossterm-rs/crossterm/pull/62)
- Error handling improvement.
- General refactoring, all warnings removed.
- Documentation improvement.

# Version 0.5.1

- Documentation refactor.
- Fixed broken API documentation [PR 53](https://github.com/crossterm-rs/crossterm/pull/53).

# Version 0.5.0

- Added ability to pause the terminal [issue](https://github.com/crossterm-rs/crossterm/issues/39)
- RGB support for Windows 10 systems
- ANSI color value (255) color support
- More convenient API, no need to care about `Screen` unless working with when working with alternate or raw screen [PR](https://github.com/crossterm-rs/crossterm/pull/44)
- Implemented Display for styled object

# Version 0.4.3

- Fixed bug [issue 41](https://github.com/crossterm-rs/crossterm/issues/41)

# Version 0.4.2

- Added functionality to make a styled object writable to screen [issue 33](https://github.com/crossterm-rs/crossterm/issues/33)
- Added unit tests.
- Bugfix with getting terminal size unix.
- Bugfix with returning written bytes [pull request 31](https://github.com/crossterm-rs/crossterm/pull/31)
- removed methods calls: `as_any()` and `as_any_mut()` from `TerminalOutput`

# Version 0.4.1

- Fixed resizing of ansi terminal with and height where in the wrong order.

# Version 0.4.0

- Input support (read_line, read_char, read_async, read_until_async)
- Styling module improved
- Everything is multithreaded (`Send`, `Sync`)
- Performance enhancements: removed mutexes, removed state manager, removed context type removed unnecessarily RC types.
- Bug fix resetting console color.
- Bug fix whit undoing raw modes.
- More correct error handling.
- Overall commend improvement.
- Overall refactor of code.

# Version 0.3.0

This version has some braking changes check [upgrade manual](UPGRADE%20Manual.md) for more information about what is changed.
I think you should not switch to version `0.3.0` if you aren't going to use the AlternateScreen feature.
Because you will have some work to get to the new version of crossterm depending on your situation.

Some Features crossterm 0.3.0
- Alternate Screen for windows and unix systems.
- Raw screen for unix and windows systems [Issue 5](https://github.com/crossterm-rs/crossterm/issues/5)..
- Hiding an showing the cursor.
- Control over blinking of the terminal cursor (only some terminals are supporting this).
- The terminal state will be set to its original state when process ends [issue7](https://github.com/crossterm-rs/crossterm/issues/7).
- exit the current process.

## Alternate screen

This create supports alternate screen for both windows and unix systems. You can use

*Nix style applications often utilize an alternate screen buffer, so that they can modify the entire contents of the buffer, without affecting the application that started them.
The alternate buffer is exactly the dimensions of the window, without any scrollback region.
For an example of this behavior, consider when vim is launched from bash.
Vim uses the entirety of the screen to edit the file, then returning to bash leaves the original buffer unchanged.

I Highly recommend you to check the `examples/program_examples/first_depth_search` for seeing this in action.

## Raw screen

This crate now supports raw screen for both windows and unix systems.
What exactly is raw state:
- No line buffering.
   Normally the terminals uses line buffering. This means that the input will be send to the terminal line by line.
   With raw mode the input will be send one byte at a time.
- Input
  All input has to be written manually by the programmer.
- Characters
  The characters are not processed by the terminal driver, but are sent straight through.
  Special character have no meaning, like backspace will not be interpret as backspace but instead will be directly send to the terminal.
With these modes you can easier design the terminal screen.

## Some functionalities added

- Hiding and showing terminal cursor
- Enable or disabling blinking of the cursor for unix systems (this is not widely supported)
- Restoring the terminal to original modes.
- Added a [wrapper](https://github.com/crossterm-rs/crossterm/blob/master/src/shared/crossterm.rs) for managing all the functionalities of crossterm `Crossterm`.
- Exit the current running process

## Examples
Added [examples](https://github.com/crossterm-rs/crossterm/tree/master/examples) for each version of the crossterm version.
Also added a folder with some [real life examples](https://github.com/crossterm-rs/crossterm/tree/master/examples/program_examples).

## Context

What is the `Context`  all about? This `Context` has several reasons why it is introduced into `crossterm version 0.3.0`.
These points are related to the features like `Alternatescreen` and managing the terminal state.

- At first `Terminal state`:

    Because this is a terminal manipulating library there will be made changes to terminal when running an process.
    If you stop the process you want the terminal back in its original state.
    Therefore, I need to track the changes made to the terminal.

- At second `Handle to the console`

    In Rust we can use `stdout()` to get an handle to the current default console handle.
    For example when in unix systems you want to print something to the main screen you can use the following code:

        write!(std::io::stdout(), "{}", "some text").

    But things change when we are in alternate screen modes.
    We can not simply use `stdout()` to get a handle to the alternate screen, since this call returns the current default console handle (handle to mainscreen).

    Because of that we need to store an handle to the current screen.
    This handle could be used to put into alternate screen modes and back into main screen modes.
    Through this stored handle Crossterm can execute its command and write on and to the current screen whether it be alternate screen or main screen.

    For unix systems we store the handle gotten from `stdout()` for windows systems that are not supporting ANSI escape codes we store WinApi `HANDLE` struct witch will provide access to the current screen.

So to recap this `Context` struct is a wrapper for a type that manges terminal state changes.
When this `Context` goes out of scope all changes made will be undone.
Also is this `Context` is a wrapper for access to the current console screen.

Because Crossterm needs access to the above to types quite often I have chosen to add those two in one struct called `Context` so that this type could be shared throughout library.
Check this link for more info: [cleanup of rust code](https://stackoverflow.com/questions/48732387/how-can-i-run-clean-up-code-in-a-rust-library).
More info over writing to alternate screen buffer on windows and unix see this [link](https://github.com/crossterm-rs/crossterm/issues/17)

__Now the user has to pass an context type to the modules of Crossterm like this:__

      let context = Context::new();

      let cursor = cursor(&context);
      let terminal = terminal(&context);
      let color = color(&context);

Because this looks a little odd I will provide a type withs will manage the `Context` for you. You can call the different modules like the following:

      let crossterm = Crossterm::new();
      let color = crossterm.color();
      let cursor = crossterm.cursor();
      let terminal = crossterm.terminal();


### Alternate screen
When you want to switch to alternate screen there are a couple of things to keep in mind for it to work correctly.
First off some code of how to switch to Alternate screen, for more info check the [alternate screen example](https://github.com/crossterm-rs/crossterm/blob/master/examples/alternate_screen.rs).

_Create alternate screen from `Context`_

        // create context.
        let context = crossterm::Context::new();
        // create instance of Alternatescreen by the given context, this wil also switch to it.
        let mut screen = crossterm::AlternateScreen::from(context.clone());
        // write to the alternate screen.
        write!(screen,  "test");

_Create alternate screen from `Crossterm`:_

        // create context.
        let crossterm = ::crossterm::Crossterm::new();
        // create instance of Alternatescreen by the given refrence to crossterm, this wil also switch to it.
        let mut screen = crossterm::AlternateScreen::from(&crossterm);
        // write to the alternate screen.
        write!(screen,  "test");

like demonstrated above, to get the functionalities of `cursor(), color(), terminal()` also working on alternate screen.
You need to pass it the same `Context` as you have passed to the previous three called functions,
If you don't use the same `Context` in `cursor(), color(), terminal()` than these modules will be using the main screen and you will not see anything at the alternate screen. If you use the [Crossterm](https://github.com/crossterm-rs/crossterm/blob/master/src/shared/crossterm.rs) type you can get the `Context` from it by calling the crossterm.get_context() whereafter you can create the AlternateScreen from it.

# Version 0.2.2

- Bug see [issue 15](https://github.com/crossterm-rs/crossterm/issues/15)

# Version 0.2.1

- Default ANSI escape codes for windows machines, if windows does not support ANSI switch back to WinApi.
- method grammar mistake fixed [Issue 3](https://github.com/crossterm-rs/crossterm/issues/3)
- Some Refactorings in method names see [issue 4](https://github.com/crossterm-rs/crossterm/issues/4)
- Removed bin reference from crate [Issue 6](https://github.com/crossterm-rs/crossterm/issues/6)
- Get position unix fixed [issue 8](https://github.com/crossterm-rs/crossterm/issues/8)

# Version 0.2

- 256 color support.
- Text Attributes like: bold, italic, underscore and crossed word ect.
- Custom ANSI color code input to set fore- and background color for unix.
- Storing the current cursor position and resetting to that stored cursor position later.
- Resizing the terminal.<|MERGE_RESOLUTION|>--- conflicted
+++ resolved
@@ -23,26 +23,21 @@
 - `style module`
     - Rename `ObjectStyle` to `ContentStyle`. Now full names are used for methods.
     - Rename `StyledObject` to `StyledContent` and made members private.
-<<<<<<< HEAD
     - Rename `PrintStyledFont` to `PrintStyledContent`
     - Rename `attr` method to `attribute`.
     - Rename `Attribute::NoInverse` to `NoReverse`
     - `Crossterm::style()` and `Crossterm::color()`
     - Remove re-exports from style module at at root and only expose those in the `crossterm::style` module.
-    - Remove `TerminalColor` (/style.rs), 
+    - Remove `TerminalColor` (/style.rs),
     - Remove `color` (style.rs)
     - Update documentation
-    - Made `Colored` private, user should use commands instead. 
+    - Made `Colored` private, user should use commands instead.
     - Rename `SetFg` -> `SetForegroundColor`
     - Rename `SetBg` -> `SetBackgroundColor`
     - Rename `SetAttr` -> `SetAttribute`
     - Rename `ContentStyle::fg_color` -> `ContentStyle::foreground_color`
     - Rename `ContentStyle::bg_color` -> `ContentStyle::background_color`
     - Rename `ContentStyle::attrs` -> `ContentStyle::attributes`
-=======
-    - Rename `attr` method to `attribute`.
-    - Rename `Attribute::NoInverse` to `NoReverse`
->>>>>>> 66f8c485
 
 # Version 0.12.1
 
