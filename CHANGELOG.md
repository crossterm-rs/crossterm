# Version 0.26.1

## Added ⭐
- Add synchronized output/update control (#756)
- Add kitty report alternate keys functionality (#754)
- Updates dev dependencies.

## Fixed 🐛
- Fix icorrect return in kitty keyboard enhancement check (#751)
- Fix panic when using `use-dev-tty` feature flag (#762)

# Version 0.26.0
## Added ⭐

- Add `SetCursorStyle` to set the cursor apearance and visibility. (#742)
- Add a function to check if kitty keyboard enhancement protocol is available. (#732)
- Add filedescriptors poll in order to move away from mio in the future (can be used via `use-dev-tty`). (#735)

## Fixed 🐛
- Improved F1-F4 handling for kitty keyboard protocol. (#736)
- Improved parsing of event types/modifiers with certain keys for kitty protocol. (#716)

## Breaking ⚠️
- Remove `SetCursorShape` in favour of `SetCursorStyle`.  (#742)
- Make Windows resize event match `terminal::size` (#714)
<<<<<<< HEAD
- Rust 1.58 or later is now required.
=======
- Add key release event for windows. (#745)
>>>>>>> eaa8b756

# Version 0.25.0
BREAKING: `Copy` trait is removed from `Event`, you can keep it by removing the "bracked-paste" feature flag. However this flag might be standardized in the future.
We removed the `Copy` from `Event` because the new `Paste` event, which contains a pasted string into the terminal, which is a non-copy string.

- Add ability to paste a string in into the terminal and fetch the pasted string via events (see `Event::Paste` and `EnableBracketedPaste `).
- Add support for functional key codes from kitty keyboard protocol. Try out by `PushKeyboardEnhancementFlags`. This protocol allows for:
  - See: https://sw.kovidgoyal.net/kitty/keyboard-protocol/#modifiers
  - Press, Repeat, Release event kinds.
  - SUPER, HYPER, META modifiers.
  - Media keycodes
  - Right/left SHIFT, Control, Alt, Super, Hyper, Meta
  - IsoLevel3Shift, IsoLevel5Shift
  - Capslock, scroll lock, numlock
  - Printscreen, pauze, menue, keyboard begin.
- Create `SetStyle` command to allow setting various styling in one command.
- Terminal Focus events (see `Event::FocusGained` and `Event::FocusLost`)

# Version 0.24.0
- Add  DoubleUnderlined, Undercurled, Underdots the text, Underdotted, Underdashes, Underdashed attributes and allow coloring their foreground / background color.
- Fix windows unicode character parsing, this fixed various key combinations and support typing unicode characters. 
- Consistency and better documentation on mouse cursor operations (BREAKING CHANGE).
  - MoveTo, MoveToColumn, MoveToRow are 0-based. (left top most cell is 0,0). Moving like this is absolute
  - MoveToNextLine, MoveToPreviousLine, MoveUp, MoveDown, MoveRight, MoveLeft are 1-based,. Moving like this is relative. Moving 1 left means moving 1 left. Moving 0 to the left is not possible, wikipedia states that most terminals will just default to 1.
- terminal::size returns error when previously it returned (0,0).
- Remove println from serialisation code.
- Fix mouse up for middle and right buttons.
- Fix escape codes on Git-Bash + Windows Terminal / Alacritty / WezTerm.
- Add support for cursor keys in application mode. 
# Version 0.23.2
- Update signal-hook and mio to version 0.8.

# Version 0.23.1
- Fix control key parsing problem.

# Version 0.23
- Update dependencies.
- Add 0 check for all cursor functions to prevent undefined behaviour.
- Add CSIu key parsing for unix.
- Improve control character window key parsing supporting (e.g. CTRL [ and ])
- Update library to 2021 edition.

# Version 0.22.1
- Update yanked version crossterm-winapi and move to  crossterm-winapi 0.9.0.
- Changed panic to error when calling disable-mouse capture without setting it first.
- Update bitflags dependency.

# Version 0.22
- Fix serde Color serialisation/deserialization inconsistency.
- Update crossterm-winapi 0.8.1 to fix panic for certain mouse events

# Version 0.21
- Expose `is_raw` function.
- Add 'purge' option on unix system, this clears the entire screen buffer. 
- Improve serialisation for color enum values.

# Version 0.20
- Update from signal-hook with 'mio-feature flag' to signal-hook-mio 0.2.1. 
- Manually implements Eq, PartialEq and Hash for KeyEvent improving equality checks and hash calculation. 
- `crossterm::ErrorKind` to `io::Error`.
- Added Cursor Shape Support.
- Add support for function keys F13...F20.
- Support taking any Display in `SetTitle` command.
- Remove lazy_static dependency.
- Remove extra Clone bounds in the style module.
 - Add `MoveToRow` command.
 - Remove writer parameter from execute_winapi
   
# Version 0.19
- Use single thread for async event reader. 
- Patch timeout handling for event polling this was not working correctly.
- Add unix support for more key combinations mainly complex ones with ALT/SHIFT/CTRL.
- Derive `PartialEq` and `Eq` for ContentStyle
- Fix windows resize event size, this used to be the buffer size but is screen size now.
- Change `Command::ansi_code` to `Command::write_ansi`, this way the ansi code will be written to given formatter.

# Version 0.18.2
- Fix panic when only setting bold and redirecting stdout.
- Use `tty_fd` for set/get terminal attributes
 
# Version 0.18.1
- Fix enabling ANSI support when stdout is redirected
- Update crossterm-winapi to 0.6.2

# Version 0.18.0
- Fix get position bug 
- Fix windows 8 or lower write to user-given stdout instead of stdout.
- Make MoveCursor(Left/Right/Up/Dow) command with input 0 not move.
- Switch to futures-core to reduce dependencies.
- Command API restricts to only accept `std::io::Write`
- Make `supports_ansi` public
- Implement ALT + numbers windows systems.

# Version 0.17.7
- Fix cursor position retrieval bug linux.

# Version 0.17.6
- Add functionality to retrieve color based on passed ansi code. 
- Switch from 'futures' to 'futures-util' crate to reduce dependency count
- Mio 0.7 update
- signal-hook update
- Make windows raw_mode act on CONIN$
- Added From<(u8, u8, u8)> Trait to Color::Rgb Enum
- Implement Color::try_from() 
- Implement styler traits for `&'a str`

# Version 0.17.5
- Improved support of keymodifier for linux, arrow keys, function keys, home keys etc.
- Add `SetTitle` command to change the terminal title.
- Mio 0.7 update

# Version 0.17.4
- Add macros for `Colorize` and `Styler` impls, add an impl for `String` 
- Add shift modifier to uppercase char events on unix 

# Version 0.17.3
- Fix get terminal size mac os, this did not report the correct size.

# Version 0.17.2
- Windows unicode support 

# Version 0.17.1
- Reverted bug in 0.17.0: "Make terminal size function fallback to `STDOUT_FILENO` if `/dev/tty` is missing.".
- Support for querying whether the current instance is a TTY.

# Version 0.17
- Impl Display for MoveToColumn, MoveToNextLine, MoveToPreviousLine
- Make unix event reader always use `/dev/tty`.
- Direct write command ansi_codes into formatter instead of double allocation.
- Add NONE flag to KeyModifiers 
- Add support for converting chars to StylizedContent
- Make terminal size function fallback to `STDOUT_FILENO` if `/dev/tty` is missing.

# Version 0.16.0
- Change attribute vector in `ContentStyle` to bitmask.
- Add `SetAttributes` command.
- Add `Attributes` type, which is a bitfield of enabled attributes. 
- Remove `exit()`, was useless.

# Version 0.15.0
- Fix CTRL + J key combination. This used to return an ENTER event. 
- Add a generic implementation `Command` for `&T: Command`. This allows commands to be queued by reference, as well as by value.
- Remove unnecessary `Clone` trait bounds from `StyledContent`.
- Add `StyledContent::style_mut`.
- Handle error correctly for `execute!` and `queue!`.
- Fix minor syntax bug in `execute!` and `queue!`.
- Change `ContentStyle::apply` to take self by value instead of reference, to prevent an unnecessary extra clone.
- Added basic trait implementations (`Debug`, `Clone`, `Copy`, etc) to all of the command structs
- `ResetColor` uses `&'static str` instead of `String`

# Version 0.14.2
- Fix TIOCGWINSZ for FreeBSD

# Version 0.14.1
- Made windows cursor position relative to the window instead absolute to the screen buffer windows.
- Fix windows bug with `queue` macro were it consumed a type and required an type to be `Copy`.

# Version 0.14

- Replace the `input` module with brand new `event` module
    - Terminal Resize Events
    - Advanced modifier (SHIFT | ALT | CTRL) support for both mouse and key events and
    - futures Stream  (feature 'event-stream')
    - Poll/read API
    - It's **highly recommended** to read the
    [Upgrade from 0.13 to 0.14](https://github.com/crossterm-rs/crossterm/wiki/Upgrade-from-0.13-to-0.14)
        documentation
- Replace `docs/UPGRADE.md` with the [Upgrade Paths](https://github.com/crossterm-rs/crossterm/wiki#upgrade-paths)
  documentation
- Add `MoveToColumn`, `MoveToPreviousLine`, `MoveToNextLine` commands
- Merge `screen` module into `terminal`
    - Remove `screen::AlternateScreen`
    - Remove `screen::Rawscreen`
      * Move and rename `Rawscreen::into_raw_mode` and `Rawscreen::disable_raw_mode` to `terminal::enable_raw_mode` and `terminal::disable_raw_mode`
    - Move `screen::EnterAlternateScreen` and `screen::LeaveAlternateScreen` to `terminal::EnterAlternateScreen` and `terminal::LeaveAlternateScreen`
    - Replace `utils::Output` command with `style::Print` command
- Fix enable/disable mouse capture commands on Windows
- Allow trailing comma `queue!` & `execute!` macros

# Version 0.13.3

- Remove thread from AsyncReader on Windows.
- Improve HANDLE management windows.

# Version 0.13.2

- New `input::stop_reading_thread()` function
  - Temporary workaround for the UNIX platform to stop the background
    reading thread and close the file descriptor
  - This function will be removed in the next version

# Version 0.13.1

- Async Reader fix, join background thread and avoid looping forever on windows.

# Version 0.13.0

**Major API-change, removed old-api**

- Remove `Crossterm` type
- Remove `TerminalCursor`, `TerminalColor`, `Terminal`
- Remove `cursor()`, `color()` , `terminal()`
- Remove re-exports at root, accessible via `module::types` (`cursor::MoveTo`)
- `input` module
    - Derive 'Copy' for 'KeyEvent'
    - Add the `EnableMouseCapture` and `EnableMouseCapture` commands
- `cursor` module
    - Introduce static function `crossterm::cursor::position` in place of `TerminalCursor::pos`
    - Rename `Goto` to `MoveTo`
    - Rename `Up` to `MoveLeft`
    - Rename `Right` to `MoveRight`
    - Rename `Down` to `MoveDown`
    - Rename `BlinkOn` to `EnableBlinking`
    - Rename `BlinkOff` to `DisableBlinking`
    - Rename `ResetPos` to `ResetPosition`
    - Rename `SavePos` to `SavePosition`
- `terminal`
     - Introduce static function `crossterm::terminal::size` in place of `Terminal::size`
     - Introduce static function `crossterm::terminal::exit` in place of `Terminal::exit`
- `style module`
    - Rename `ObjectStyle` to `ContentStyle`. Now full names are used for methods
    - Rename `StyledObject` to `StyledContent` and made members private
    - Rename `PrintStyledFont` to `PrintStyledContent`
    - Rename `attr` method to `attribute`.
    - Rename `Attribute::NoInverse` to `NoReverse`
    - Update documentation
    - Made `Colored` private, user should use commands instead
    - Rename `SetFg` -> `SetForegroundColor`
    - Rename `SetBg` -> `SetBackgroundColor`
    - Rename `SetAttr` -> `SetAttribute`
    - Rename `ContentStyle::fg_color` -> `ContentStyle::foreground_color`
    - Rename `ContentStyle::bg_color` -> `ContentStyle::background_color`
    - Rename `ContentStyle::attrs` -> `ContentStyle::attributes`
- Improve documentation
- Unix terminal size calculation with TPUT

# Version 0.12.1

- Move all the `crossterm_` crates code was moved to the `crossterm` crate
  - `crossterm_cursor` is in the `cursor` module, etc.
  - All these modules are public
- No public API breaking changes

# Version 0.12.0

- Following crates are deprecated and no longer maintained
  - `crossterm_cursor`
  - `crossterm_input`
  - `crossterm_screen`
  - `crossterm_style`
  - `crossterm_terminal`
  - `crossterm_utils`

## `crossterm_cursor` 0.4.0

- Fix examples link ([PR #6](https://github.com/crossterm-rs/crossterm-cursor/pull/6))
- Sync documentation style ([PR #7](https://github.com/crossterm-rs/crossterm-cursor/pull/7))
- Remove all references to the crossterm book ([PR #8](https://github.com/crossterm-rs/crossterm-cursor/pull/8))
- Replace `RAW_MODE_ENABLED` with `is_raw_mode_enabled` ([PR #9](https://github.com/crossterm-rs/crossterm-cursor/pull/9))
- Use `SyncReader` & `InputEvent::CursorPosition` for `pos_raw()` ([PR #10](https://github.com/crossterm-rs/crossterm-cursor/pull/10))

## `crossterm_input` 0.5.0

- Sync documentation style ([PR #4](https://github.com/crossterm-rs/crossterm-input/pull/4))
- Sync `SyncReader::next()` Windows and UNIX behavior ([PR #5](https://github.com/crossterm-rs/crossterm-input/pull/5))
- Remove all references to the crossterm book ([PR #6](https://github.com/crossterm-rs/crossterm-input/pull/6))
- Mouse coordinates synchronized with the cursor ([PR #7](https://github.com/crossterm-rs/crossterm-input/pull/7))
  - Upper/left reported as `(0, 0)`
- Fix bug that read sync didn't block (Windows) ([PR #8](https://github.com/crossterm-rs/crossterm-input/pull/8))
- Refactor UNIX readers ([PR #9](https://github.com/crossterm-rs/crossterm-input/pull/9))
  - AsyncReader produces mouse events
  - One reading thread per application, not per `AsyncReader`
  - Cursor position no longer consumed by another `AsyncReader`
  - Implement sync reader for read_char (requires raw mode)
  - Fix `SIGTTIN` when executed under the LLDB
  - Add mio for reading from FD and more efficient polling (UNIX only)
- Sync UNIX and Windows vertical mouse position ([PR #11](https://github.com/crossterm-rs/crossterm-input/pull/11))
  - Top is always reported as `0`

## `crossterm_screen` 0.3.2

- `to_alternate` switch back to main screen if it fails to switch into raw mode ([PR #4](https://github.com/crossterm-rs/crossterm-screen/pull/4))
- Improve the documentation ([PR #5](https://github.com/crossterm-rs/crossterm-screen/pull/5))
  - Public API
  - Include the book content in the documentation
- Remove all references to the crossterm book ([PR #6](https://github.com/crossterm-rs/crossterm-screen/pull/6))
- New commands introduced ([PR #7](https://github.com/crossterm-rs/crossterm-screen/pull/7))
  - `EnterAlternateScreen`
  - `LeaveAlternateScreen`
- Sync Windows and UNIX raw mode behavior ([PR #8](https://github.com/crossterm-rs/crossterm-screen/pull/8))

## `crossterm_style` 0.5.2

- Refactor ([PR #2](https://github.com/crossterm-rs/crossterm-style/pull/2))
  - Added unit tests
  - Improved documentation and added book page to `lib.rs`
  - Fixed bug with `SetBg` command, WinApi logic
  - Fixed bug with `StyledObject`, used stdout for resetting terminal color
  - Introduced `ResetColor` command
- Sync documentation style ([PR #3](https://github.com/crossterm-rs/crossterm-style/pull/3))
- Remove all references to the crossterm book ([PR #4](https://github.com/crossterm-rs/crossterm-style/pull/4))
- Windows 7 grey/white foreground/intensity swapped ([PR #5](https://github.com/crossterm-rs/crossterm-style/pull/5))

## `crossterm_terminal` 0.3.2

- Removed `crossterm_cursor::sys` dependency ([PR #2](https://github.com/crossterm-rs/crossterm-terminal/pull/2))
- Internal refactoring & documentation ([PR #3](https://github.com/crossterm-rs/crossterm-terminal/pull/3))
- Removed all references to the crossterm book ([PR #4](https://github.com/crossterm-rs/crossterm-terminal/pull/4))

## `crossterm_utils` 0.4.0

- Add deprecation note ([PR #3](https://github.com/crossterm-rs/crossterm-utils/pull/3))
- Remove all references to the crossterm book ([PR #4](https://github.com/crossterm-rs/crossterm-utils/pull/4))
- Remove unsafe static mut ([PR #5](https://github.com/crossterm-rs/crossterm-utils/pull/5))
  - `sys::unix::RAW_MODE_ENABLED` replaced with `sys::unix::is_raw_mode_enabled()` (breaking)
  - New `lazy_static` dependency

## `crossterm_winapi` 0.3.0

- Make read sync block for windows systems ([PR #2](https://github.com/crossterm-rs/crossterm-winapi/pull/2))

# Version 0.11.1

- Maintenance release
- All sub-crates were moved to their own repositories in the `crossterm-rs` organization

# Version 0.11.0

As a preparation for crossterm 0.1.0 we have moved crossterm to an organisation called 'crossterm-rs'.

### Code Quality

- Code Cleanup: [warning-cleanup], [crossterm_style-cleanup], [crossterm_screen-cleanup], [crossterm_terminal-cleanup], [crossterm_utils-cleanup], [2018-cleanup], [api-cleanup-1], [api-cleanup-2], [api-cleanup-3]
- Examples: [example-cleanup_1], [example-cleanup_2], [example-fix], [commandbar-fix], [snake-game-improved]
- Fixed all broken tests and added tests

### Important Changes

- Return written bytes: [return-written-bytes]
- Added derives: `Debug` for `ObjectStyle`  [debug-derive], Serialize/Deserialize for key events [serde]
- Improved error handling:
    - Return `crossterm::Result` from all api's: [return_crossterm_result]
         * `TerminalCursor::pos()` returns `Result<(u16, u16)>`
         * `Terminal::size()` returns `Result<(u16, u16)>`
         * `TerminalCursor::move_*` returns `crossterm::Result`
         * `ExecutableCommand::queue` returns `crossterm::Result`
         * `QueueableCommand::queue` returns `crossterm::Result`
         * `get_available_color_count` returns no result
         * `RawScreen::into_raw_mode` returns `crossterm::Result` instead of `io::Result`
         * `RawScreen::disable_raw_mode` returns `crossterm::Result` instead of `io::Result`
         * `AlternateScreen::to_alternate` returns `crossterm::Result` instead of `io::Result`
         * `TerminalInput::read_line` returns `crossterm::Result` instead of `io::Result`
         * `TerminalInput::read_char` returns `crossterm::Result` instead of `io::Result`
         * Maybe I forgot something, a lot of functions have changed
     - Removed all unwraps/expects from library
- Add KeyEvent::Enter and KeyEvent::Tab: [added-key-event-enter], [added-key-event-tab]
- Sync set/get terminal size behaviour: [fixed-get-set-terminal-size]
- Method renames:
    * `AsyncReader::stop_reading()` to `stop()`
    * `RawScreen::disable_raw_mode_on_drop` to `keep_raw_mode_on_drop`
    * `TerminalCursor::reset_position()` to `restore_position()`
    * `Command::get_anis_code()` to `ansi_code()`
    * `available_color_count` to `available_color_count()`
    * `Terminal::terminal_size` to `Terminal::size`
    * `Console::get_handle` to `Console::handle`
- All `i16` values for indexing: set size, set cursor pos, scrolling synced to `u16` values
- Command API takes mutable self instead of self

[serde]: https://github.com/crossterm-rs/crossterm/pull/190

[debug-derive]: https://github.com/crossterm-rs/crossterm/pull/192
[example-fix]: https://github.com/crossterm-rs/crossterm/pull/193
[commandbar-fix]: https://github.com/crossterm-rs/crossterm/pull/204

[warning-cleanup]: https://github.com/crossterm-rs/crossterm/pull/198
[example-cleanup_1]: https://github.com/crossterm-rs/crossterm/pull/196
[example-cleanup_2]: https://github.com/crossterm-rs/crossterm/pull/225
[snake-game-improved]: https://github.com/crossterm-rs/crossterm/pull/231
[crossterm_style-cleanup]: https://github.com/crossterm-rs/crossterm/pull/208
[crossterm_screen-cleanup]: https://github.com/crossterm-rs/crossterm/pull/209
[crossterm_terminal-cleanup]: https://github.com/crossterm-rs/crossterm/pull/210
[crossterm_utils-cleanup]: https://github.com/crossterm-rs/crossterm/pull/211
[2018-cleanup]: https://github.com/crossterm-rs/crossterm/pull/222
[wild-card-cleanup]: https://github.com/crossterm-rs/crossterm/pull/224

[api-cleanup-1]: https://github.com/crossterm-rs/crossterm/pull/235
[api-cleanup-2]: https://github.com/crossterm-rs/crossterm/pull/238
[api-cleanup-3]: https://github.com/crossterm-rs/crossterm/pull/240

[return-written-bytes]: https://github.com/crossterm-rs/crossterm/pull/212

[return_crossterm_result]: https://github.com/crossterm-rs/crossterm/pull/232
[added-key-event-tab]: https://github.com/crossterm-rs/crossterm/pull/239
[added-key-event-enter]: https://github.com/crossterm-rs/crossterm/pull/236
[fixed-get-set-terminal-size]: https://github.com/crossterm-rs/crossterm/pull/242

# Version 0.10.1

# Version 0.10.0 ~ yanked
- Implement command API, to have better performance and more control over how and when commands are executed. [PR](https://github.com/crossterm-rs/crossterm/commit/1a60924abd462ab169b6706aab68f4cca31d7bc2), [issue](https://github.com/crossterm-rs/crossterm/issues/171)
- Fix showing, hiding cursor windows implementation
- Remove some of the parsing logic from windows keys to ansi codes to key events [PR](https://github.com/crossterm-rs/crossterm/commit/762c3a9b8e3d1fba87acde237f8ed09e74cd9ecd)
- Made terminal size 1-based [PR](https://github.com/crossterm-rs/crossterm/commit/d689d7e8ed46a335474b8262bd76f21feaaf0c50)
- Add some derives

# Version 0.9.6

- Copy for KeyEvent
- CTRL + Left, Down, Up, Right key support
- SHIFT + Left, Down, Up, Right key support
- Fixed UNIX cursor position bug [issue](https://github.com/crossterm-rs/crossterm/issues/140), [PR](https://github.com/crossterm-rs/crossterm/pull/152)

# Version 0.9.5

- Prefetch buffer size for more efficient windows input reads. [PR](https://github.com/crossterm-rs/crossterm/pull/144)

# Version 0.9.4

- Reset foreground and background color individually. [PR](https://github.com/crossterm-rs/crossterm/pull/138)
- Backtap input support. [PR](https://github.com/crossterm-rs/crossterm/pull/129)
- Corrected white/grey and added dark grey.
- Fixed getting cursor position with raw screen enabled. [PR](https://github.com/crossterm-rs/crossterm/pull/134)
- Removed one redundant stdout lock

# Version 0.9.3

- Removed println from `SyncReader`

## Version 0.9.2

- Terminal size linux was not 0-based
- Windows mouse input event position was 0-based and should be 1-based
- Result, ErrorKind are made re-exported
- Fixed some special key combination detections for UNIX systems
- Made FreeBSD compile

## Version 0.9.1

- Fixed libc compile error

## Version 0.9.0 (yanked)

This release is all about moving to a stabilized API for 1.0.

- Major refactor and cleanup.
- Improved performance;
    - No locking when writing to stdout.
    - UNIX doesn't have any dynamic dispatch anymore.
    - Windows has improved the way to check if ANSI modes are enabled.
    - Removed lot's of complex API calls: `from_screen`, `from_output`
    - Removed `Arc<TerminalOutput>` from all internal Api's.
- Removed termios dependency for UNIX systems.
- Upgraded deps.
- Removed about 1000 lines of code
    - `TerminalOutput`
    - `Screen`
    - unsafe code
    - Some duplicated code introduced by a previous refactor.
- Raw modes UNIX systems improved
- Added `NoItalic` attribute

## Version 0.8.2

- Bug fix for sync reader UNIX.

## Version 0.8.1

- Added public re-exports for input.

# Version 0.8.0

- Introduced KeyEvents
- Introduced MouseEvents
- Upgraded crossterm_winapi 0.2

# Version 0.7.0

- Introduced more `Attributes`
- Introduced easier ways to style text [issue 87](https://github.com/crossterm-rs/crossterm/issues/87).
- Removed `ColorType` since it was unnecessary.

# Version 0.6.0

- Introduced feature flags; input, cursor, style, terminal, screen.
- All modules are moved to their own crate.
- Introduced crossterm workspace
- Less dependencies.
- Improved namespaces.

[PR 84](https://github.com/crossterm-rs/crossterm/pull/84)

# Version 0.5.5

- Error module is made public [PR 78](https://github.com/crossterm-rs/crossterm/pull/78).

# Version 0.5.4

- WinApi rewrite and correctly error handled [PR 67](https://github.com/crossterm-rs/crossterm/pull/67)
- Windows attribute support [PR 62](https://github.com/crossterm-rs/crossterm/pull/62)
- Readline bug fix windows systems [PR 62](https://github.com/crossterm-rs/crossterm/pull/62)
- Error handling improvement.
- General refactoring, all warnings removed.
- Documentation improvement.

# Version 0.5.1

- Documentation refactor.
- Fixed broken API documentation [PR 53](https://github.com/crossterm-rs/crossterm/pull/53).

# Version 0.5.0

- Added ability to pause the terminal [issue](https://github.com/crossterm-rs/crossterm/issues/39)
- RGB support for Windows 10 systems
- ANSI color value (255) color support
- More convenient API, no need to care about `Screen` unless working with when working with alternate or raw screen [PR](https://github.com/crossterm-rs/crossterm/pull/44)
- Implemented Display for styled object

# Version 0.4.3

- Fixed bug [issue 41](https://github.com/crossterm-rs/crossterm/issues/41)

# Version 0.4.2

- Added functionality to make a styled object writable to screen [issue 33](https://github.com/crossterm-rs/crossterm/issues/33)
- Added unit tests.
- Bugfix with getting terminal size unix.
- Bugfix with returning written bytes [pull request 31](https://github.com/crossterm-rs/crossterm/pull/31)
- removed methods calls: `as_any()` and `as_any_mut()` from `TerminalOutput`

# Version 0.4.1

- Fixed resizing of ansi terminal with and height where in the wrong order.

# Version 0.4.0

- Input support (read_line, read_char, read_async, read_until_async)
- Styling module improved
- Everything is multithreaded (`Send`, `Sync`)
- Performance enhancements: removed mutexes, removed state manager, removed context type removed unnecessarily RC types.
- Bug fix resetting console color.
- Bug fix whit undoing raw modes.
- More correct error handling.
- Overall command improvement.
- Overall refactor of code.

# Version 0.3.0

This version has some braking changes check [upgrade manual](UPGRADE%20Manual.md) for more information about what is changed.
I think you should not switch to version `0.3.0` if you aren't going to use the AlternateScreen feature.
Because you will have some work to get to the new version of crossterm depending on your situation.

Some Features crossterm 0.3.0
- Alternate Screen for windows and unix systems.
- Raw screen for unix and windows systems [Issue 5](https://github.com/crossterm-rs/crossterm/issues/5)..
- Hiding an showing the cursor.
- Control over blinking of the terminal cursor (only some terminals are supporting this).
- The terminal state will be set to its original state when process ends [issue7](https://github.com/crossterm-rs/crossterm/issues/7).
- exit the current process.

## Alternate screen

This create supports alternate screen for both windows and unix systems. You can use

*Nix style applications often utilize an alternate screen buffer, so that they can modify the entire contents of the buffer, without affecting the application that started them.
The alternate buffer is exactly the dimensions of the window, without any scrollback region.
For an example of this behavior, consider when vim is launched from bash.
Vim uses the entirety of the screen to edit the file, then returning to bash leaves the original buffer unchanged.

I Highly recommend you to check the `examples/program_examples/first_depth_search` for seeing this in action.

## Raw screen

This crate now supports raw screen for both windows and unix systems.
What exactly is raw state:
- No line buffering.
   Normally the terminals uses line buffering. This means that the input will be send to the terminal line by line.
   With raw mode the input will be send one byte at a time.
- Input
  All input has to be written manually by the programmer.
- Characters
  The characters are not processed by the terminal driver, but are sent straight through.
  Special character have no meaning, like backspace will not be interpret as backspace but instead will be directly send to the terminal.
With these modes you can easier design the terminal screen.

## Some functionalities added

- Hiding and showing terminal cursor
- Enable or disabling blinking of the cursor for unix systems (this is not widely supported)
- Restoring the terminal to original modes.
- Added a [wrapper](https://github.com/crossterm-rs/crossterm/blob/master/src/shared/crossterm.rs) for managing all the functionalities of crossterm `Crossterm`.
- Exit the current running process

## Examples
Added [examples](https://github.com/crossterm-rs/crossterm/tree/master/examples) for each version of the crossterm version.
Also added a folder with some [real life examples](https://github.com/crossterm-rs/crossterm/tree/master/examples/program_examples).

## Context

What is the `Context`  all about? This `Context` has several reasons why it is introduced into `crossterm version 0.3.0`.
These points are related to the features like `Alternatescreen` and managing the terminal state.

- At first `Terminal state`:

    Because this is a terminal manipulating library there will be made changes to terminal when running an process.
    If you stop the process you want the terminal back in its original state.
    Therefore, I need to track the changes made to the terminal.

- At second `Handle to the console`

    In Rust we can use `stdout()` to get an handle to the current default console handle.
    For example when in unix systems you want to print something to the main screen you can use the following code:

        write!(std::io::stdout(), "{}", "some text").

    But things change when we are in alternate screen modes.
    We can not simply use `stdout()` to get a handle to the alternate screen, since this call returns the current default console handle (handle to mainscreen).

    Because of that we need to store an handle to the current screen.
    This handle could be used to put into alternate screen modes and back into main screen modes.
    Through this stored handle Crossterm can execute its command and write on and to the current screen whether it be alternate screen or main screen.

    For unix systems we store the handle gotten from `stdout()` for windows systems that are not supporting ANSI escape codes we store WinApi `HANDLE` struct witch will provide access to the current screen.

So to recap this `Context` struct is a wrapper for a type that manges terminal state changes.
When this `Context` goes out of scope all changes made will be undone.
Also is this `Context` is a wrapper for access to the current console screen.

Because Crossterm needs access to the above to types quite often I have chosen to add those two in one struct called `Context` so that this type could be shared throughout library.
Check this link for more info: [cleanup of rust code](https://stackoverflow.com/questions/48732387/how-can-i-run-clean-up-code-in-a-rust-library).
More info over writing to alternate screen buffer on windows and unix see this [link](https://github.com/crossterm-rs/crossterm/issues/17)

__Now the user has to pass an context type to the modules of Crossterm like this:__

      let context = Context::new();

      let cursor = cursor(&context);
      let terminal = terminal(&context);
      let color = color(&context);

Because this looks a little odd I will provide a type widths will manage the `Context` for you. You can call the different modules like the following:

      let crossterm = Crossterm::new();
      let color = crossterm.color();
      let cursor = crossterm.cursor();
      let terminal = crossterm.terminal();


### Alternate screen
When you want to switch to alternate screen there are a couple of things to keep in mind for it to work correctly.
First off some code of how to switch to Alternate screen, for more info check the [alternate screen example](https://github.com/crossterm-rs/crossterm/blob/master/examples/alternate_screen.rs).

_Create alternate screen from `Context`_

        // create context.
        let context = crossterm::Context::new();
        // create instance of Alternatescreen by the given context, this will also switch to it.
        let mut screen = crossterm::AlternateScreen::from(context.clone());
        // write to the alternate screen.
        write!(screen,  "test");

_Create alternate screen from `Crossterm`:_

        // create context.
        let crossterm = ::crossterm::Crossterm::new();
        // create instance of Alternatescreen by the given reference to crossterm, this will also switch to it.
        let mut screen = crossterm::AlternateScreen::from(&crossterm);
        // write to the alternate screen.
        write!(screen,  "test");

like demonstrated above, to get the functionalities of `cursor(), color(), terminal()` also working on alternate screen.
You need to pass it the same `Context` as you have passed to the previous three called functions,
If you don't use the same `Context` in `cursor(), color(), terminal()` than these modules will be using the main screen and you will not see anything at the alternate screen. If you use the [Crossterm](https://github.com/crossterm-rs/crossterm/blob/master/src/shared/crossterm.rs) type you can get the `Context` from it by calling the crossterm.get_context() whereafter you can create the AlternateScreen from it.

# Version 0.2.2

- Bug see [issue 15](https://github.com/crossterm-rs/crossterm/issues/15)

# Version 0.2.1

- Default ANSI escape codes for windows machines, if windows does not support ANSI switch back to WinApi.
- method grammar mistake fixed [Issue 3](https://github.com/crossterm-rs/crossterm/issues/3)
- Some Refactorings in method names see [issue 4](https://github.com/crossterm-rs/crossterm/issues/4)
- Removed bin reference from crate [Issue 6](https://github.com/crossterm-rs/crossterm/issues/6)
- Get position unix fixed [issue 8](https://github.com/crossterm-rs/crossterm/issues/8)

# Version 0.2

- 256 color support.
- Text Attributes like: bold, italic, underscore and crossed word etc.
- Custom ANSI color code input to set fore- and background color for unix.
- Storing the current cursor position and resetting to that stored cursor position later.
- Resizing the terminal.<|MERGE_RESOLUTION|>--- conflicted
+++ resolved
@@ -23,11 +23,8 @@
 ## Breaking ⚠️
 - Remove `SetCursorShape` in favour of `SetCursorStyle`.  (#742)
 - Make Windows resize event match `terminal::size` (#714)
-<<<<<<< HEAD
 - Rust 1.58 or later is now required.
-=======
 - Add key release event for windows. (#745)
->>>>>>> eaa8b756
 
 # Version 0.25.0
 BREAKING: `Copy` trait is removed from `Event`, you can keep it by removing the "bracked-paste" feature flag. However this flag might be standardized in the future.
