--- conflicted
+++ resolved
@@ -1,11 +1,8 @@
-<<<<<<< HEAD
-use crate::{schedule, execute, impl_display, supports_ansi, write_cout, ErrorKind, Result};
-=======
-use crate::{schedule, write_cout, ErrorKind, Result};
+use crate::{execute, impl_display, schedule, write_cout, ErrorKind, Result};
+
 #[cfg(windows)]
 use crate::supports_ansi;
 
->>>>>>> 5a4934bb
 use std::fmt::Display;
 use std::fmt::{self, Error, Formatter};
 use std::intrinsics::write_bytes;
@@ -33,17 +30,10 @@
     fn execute(mut self, command: impl Command<AnsiType = T>) -> Self;
 }
 
-impl<T> Display for Command<AnsiType = T> where T: Display
-{
-    fn fmt(&self, f: &mut Formatter) -> ::std::result::Result<(), Error> {
-        match schedule!(f, self) {
-            Err(ErrorKind::FmtError(e)) => Err(e),
-            _ => Ok(()),
-        }
-    }
-}
-
-impl<T, A> QueueableCommand<A> for T where A: Display, T: Write
+impl<T, A> QueueableCommand<A> for T
+where
+    A: Display,
+    T: Write,
 {
     fn queue(mut self, command: impl Command<AnsiType = A>) -> Self {
         schedule!(self, command);
@@ -51,7 +41,10 @@
     }
 }
 
-impl<T, A> ExecutableCommand<A> for T where A: Display, T: Write
+impl<T, A> ExecutableCommand<A> for T
+where
+    A: Display,
+    T: Write,
 {
     fn execute(mut self, command: impl Command<AnsiType = A>) -> Self {
         execute!(self, command);
