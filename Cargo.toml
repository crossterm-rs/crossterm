[package]
name = "crossterm"
version = "0.28.1"
authors = ["T. Post"]
description = "A crossplatform terminal library for manipulating terminals."
repository = "https://github.com/crossterm-rs/crossterm"
documentation = "https://docs.rs/crossterm/"
license = "MIT"
keywords = ["event", "color", "cli", "input", "terminal"]
exclude = ["target", "Cargo.lock"]
readme = "README.md"
edition = "2021"
rust-version = "1.63.0"
categories = ["command-line-interface", "command-line-utilities"]

[lib]
name = "crossterm"
path = "src/lib.rs"

[package.metadata.docs.rs]
all-features = true

[features]
default = ["bracketed-paste", "events", "windows"]

#! ### Default features
## Enables triggering [`Event::Paste`](event::Event::Paste) when pasting text into the terminal.
bracketed-paste = []

## Enables reading input/events from the system using the [`event`] module.
events = ["dep:mio", "dep:signal-hook", "dep:signal-hook-mio"]

## Enables windows specific crates.
windows = ["dep:winapi", "dep:crossterm_winapi"]

#! ### Optional Features

## Enables the [EventStream](event::EventStream) struct for async event reading.
event-stream = ["dep:futures-core", "events"]

## Enables [`serde`] for various types.
serde = ["dep:serde", "bitflags/serde"]

## Enables raw file descriptor polling / selecting instead of mio.
use-dev-tty = ["filedescriptor", "rustix/process"]

[dependencies]
bitflags = { version = "2.3" }
document-features = "0.2.10"
futures-core = { version = "0.3", optional = true, default-features = false }
parking_lot = "0.12"
serde = { version = "1.0", features = ["derive"], optional = true }

# Windows dependencies
[target.'cfg(windows)'.dependencies]
crossterm_winapi = { version = "0.9.1", optional = true }
winapi = { version = "0.3.9", optional = true, features = ["winuser", "winerror"] }

# UNIX dependencies
[target.'cfg(unix)'.dependencies]
filedescriptor = { version = "0.8", optional = true }
# Default to using rustix for UNIX systems, but provide an option to use libc for backwards
# compatibility.
libc = { version = "0.2", default-features = false, optional = true }
<<<<<<< HEAD
rustix = { version = "0.38.36", default-features = false, features = [
    "std",
    "stdio",
    "termios",
] }
signal-hook = { version = "0.3.17", optional = true }
filedescriptor = { version = "0.8", optional = true }
=======
>>>>>>> e104a7cb
mio = { version = "1.0", features = ["os-poll"], optional = true }
rustix = { version = "0.38.34", default-features = false, features = ["std", "stdio", "termios"] }
signal-hook = { version = "0.3.17", optional = true }
signal-hook-mio = { version = "0.2.4", features = ["support-v1_0"], optional = true }

[dev-dependencies]
async-std = "1.12"
futures = "0.3"
futures-timer = "3.0"
serde_json = "1.0"
serial_test = "2.0.0"
temp-env = "0.3.6"
tokio = { version = "1.25", features = ["full"] }

# Examples
[[example]]
name = "event-read"
required-features = ["bracketed-paste", "events"]

[[example]]
name = "event-match-modifiers"
required-features = ["bracketed-paste", "events"]

[[example]]
name = "event-poll-read"
required-features = ["bracketed-paste", "events"]

[[example]]
name = "event-stream-async-std"
required-features = ["event-stream", "events"]

[[example]]
name = "event-stream-tokio"
required-features = ["event-stream", "events"]

[[example]]
name = "event-read-char-line"
required-features = ["events"]

[[example]]
name = "stderr"
required-features = ["events"]

[[example]]
name = "key-display"
required-features = ["events"]<|MERGE_RESOLUTION|>--- conflicted
+++ resolved
@@ -62,18 +62,8 @@
 # Default to using rustix for UNIX systems, but provide an option to use libc for backwards
 # compatibility.
 libc = { version = "0.2", default-features = false, optional = true }
-<<<<<<< HEAD
-rustix = { version = "0.38.36", default-features = false, features = [
-    "std",
-    "stdio",
-    "termios",
-] }
-signal-hook = { version = "0.3.17", optional = true }
-filedescriptor = { version = "0.8", optional = true }
-=======
->>>>>>> e104a7cb
 mio = { version = "1.0", features = ["os-poll"], optional = true }
-rustix = { version = "0.38.34", default-features = false, features = ["std", "stdio", "termios"] }
+rustix = { version = "0.38.36", default-features = false, features = ["std", "stdio", "termios"] }
 signal-hook = { version = "0.3.17", optional = true }
 signal-hook-mio = { version = "0.2.4", features = ["support-v1_0"], optional = true }
 
